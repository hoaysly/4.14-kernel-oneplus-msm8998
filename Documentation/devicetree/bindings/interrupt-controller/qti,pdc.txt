QTI PDC interrupt controller

PDC is QTI's platform parent interrupt controller that serves as wakeup source.

Newer QTI SOCs are replacing MPM (MSM sleep Power Manager) with PDC (Power
Domain Controller) to manage subsystem wakeups and resources during sleep.
This driver marks the wakeup interrupts in APSS PDC such that it monitors the
interrupts when the system is asleep, wakes up the APSS when one of these
interrupts occur and replays it to the subsystem interrupt controller after it
becomes operational.

Earlier MPM architecture used arch-extension of GIC interrupt
controller to mark enabled wake-up interrupts and monitor these when the
system goes to sleep. Since the arch-extensions are no-longer available
on newer kernel versions, this driver is implemented as hierarchical irq
domain.  GIC is parent interrupt controller at the highest level.
Platform interrupt controller PDC is next in hierarchy, followed by others.
This driver only configures the interrupts, does not handle them.

PDC interrupt configuration involves programming of 2 set of registers:
IRQ_ENABLE_BANK    - Enable the irq
IRQ_i_CFG          - Configure the interrupt i

Properties:

- compatible:
	Usage: required
	Value type: <string>
	Definition: Should contain one of -
<<<<<<< HEAD
		    "qti,pdc-sdm845",
		    "qti,pdc-sdmmagpie",
		    "qti,pdc-sm6150",
	            "qti,pdc-sm8150",
=======
		    "qcom,pdc-sdm845",
		    "qcom,pdc-sdmmagpie",
		    "qcom,pdc-sm6150",
	            "qcom,pdc-sm8150",
		    "qcom,pdc-sdxprairie",
>>>>>>> 871eac76

- reg:
	Usage: required
	Value type: <prop-encoded-array>
	Definition: Specifies the base physical address for PDC hardware
			block for DRV2.

- interrupt-cells:
	Usage: required
	Value type: <u32>
	Definition: Specifies the number of cells needed to encode an interrupt source.
			Value must be 3.
			The encoding of these cells are same as described in
			Documentation/devicetree/bindings/interrupt-controller/arm,gic-v3.txt

- interrupt-parent:
	Usage: required
	Value type: <phandle>
	Definition: Specifies the interrupt parent necessary for hierarchical domain to operate.

- interrupt-controller:
	Usage: required
	Value type: <bool>
	Definition: Identifies the node as an interrupt controller.

Example:

pdcgic: interrupt-controller@0xb220000{
	compatible = "qcom,pdc-sdm845";
	reg = <0xb220000 0x30000>;
	#interrupt-cells = <3>;
	interrupt-parent = <&intc>;
	interrupt-controller;
};<|MERGE_RESOLUTION|>--- conflicted
+++ resolved
@@ -27,18 +27,11 @@
 	Usage: required
 	Value type: <string>
 	Definition: Should contain one of -
-<<<<<<< HEAD
-		    "qti,pdc-sdm845",
-		    "qti,pdc-sdmmagpie",
-		    "qti,pdc-sm6150",
-	            "qti,pdc-sm8150",
-=======
 		    "qcom,pdc-sdm845",
 		    "qcom,pdc-sdmmagpie",
 		    "qcom,pdc-sm6150",
 	            "qcom,pdc-sm8150",
 		    "qcom,pdc-sdxprairie",
->>>>>>> 871eac76
 
 - reg:
 	Usage: required
