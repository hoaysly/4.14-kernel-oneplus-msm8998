Bindings for Qualcomm Technologies, Inc. WLED driver

WLED (White Light Emitting Diode) driver is used for controlling display
backlight that is part of PMIC on Qualcomm Technologies, Inc. reference
platforms. The PMIC is connected to the host processor via SPMI bus.

- compatible
	Usage:      required
	Value type: <string>
	Definition: should be one of the below.
			"qcom,pmi8998-spmi-wled",
			"qcom,pm8150l-spmi-wled",
			"qcom,pm6150l-spmi-wled"

- reg
	Usage:      required
	Value type: <prop-encoded-array>
	Definition:  Base address and size of the WLED modules.

- reg-names
	Usage:      required
	Value type: <string>
	Definition:  Names associated with base addresses. should be
		     "wled-ctrl-base", "wled-sink-base".

- interrupts
	Usage:      optional
	Value type: <prop encoded array>
	Definition: Interrupts associated with WLED. Interrupts can be
		    specified as per the encoding listed under
		    Documentation/devicetree/bindings/spmi/
		    qcom,spmi-pmic-arb.txt.

- interrupt-names
	Usage:      optional
	Value type: <string>
	Definition: Interrupt names associated with the interrupts.
		    Currently supported interrupts are "sc-irq", "ovp-irq",
		    "pre-flash-irq" and "flash-irq". Pre_flash and flash
		    interrupts can be specified only for PMICs that has WLED5.

- label
	Usage:      required
	Value type: <string>
	Definition: The name of the backlight device.

- default-brightness
	Usage:      optional
	Value type: <u32>
	Definition: Brightness value on boot. Default is 2048.
		    Range of values are:
		    For pmi8998, it is 0-4095.
		    For pm8150l, this can vary from 0-4095 or 0-32767 depending
		    on the brightness control mode. If CABC is enabled, 0-4095
		    range is used.

- max-brightness
	Usage:      optional
	Value type: <u32>
	Definition: Maximum brightness level. Allowed values are:
		    For pmi8998, it is 4095.
		    For pm8150l, this can be either 4095 or 32767.
		    If CABC is enabled, this is capped to 4095.

- qcom,fs-current-limit
	Usage:      optional
	Value type: <u32>
	Definition: per-string full scale current limit in uA. value from
		    0 to 30000 with 5000 uA resolution. Default: 25000 uA

- qcom,boost-current-limit
	Usage:      optional
	Value type: <u32>
	Definition: ILIM threshold in mA. values are 105, 280, 450, 620, 970,
		    1150, 1300, 1500. Default: 970 mA

- qcom,switching-freq
	Usage:      optional
	Value type: <u32>
	Definition: Switching frequency in KHz. values are
		    600, 640, 685, 738, 800, 872, 960, 1066, 1200, 1371,
		    1600, 1920, 2400, 3200, 4800, 9600.
		    Default: 800 KHz

- qcom,ovp
	Usage:      optional
	Value type: <u32>
	Definition: Over-voltage protection limit in mV. values are 31100,
		    29600, 19600, 18100.
	            Default: 29600 mV

- qcom,string-cfg
	Usage:      optional
	Value type: <u32>
	Definition: Bit mask of the WLED strings. Bit 0 to 3 indicates strings
		    0 to 3 respectively. WLED module has four strings of leds
		    numbered from 0 to 3. Each string of leds are operated
		    individually. Specify the strings using the bit mask. Any
		    combination of led strings can be used.
		    Default value is 15 (b1111).

- qcom,en-cabc
	Usage:      optional
	Value type: <bool>
	Definition: Specify if cabc (content adaptive backlight control) is
		    needed.

- qcom,ext-pfet-sc-pro-en
	Usage:      optional
	Value type: <bool>
	Definition: Specify if external PFET control for short circuit
		    protection is needed. This is not applicable for PM8150L.
<<<<<<< HEAD

- interrupts
	Usage:      optional
	Value type: <prop encoded array>
	Definition: Interrupts associated with WLED. Interrupts can be
		    specified as per the encoding listed under
		    Documentation/devicetree/bindings/spmi/
		    qcom,spmi-pmic-arb.txt.

- interrupt-names
	Usage:      optional
	Value type: <string>
	Definition: Interrupt names associated with the interrupts.
		    Currently supported interrupts are "sc-irq" and "ovp-irq".
=======
>>>>>>> d8914c3a

- qcom,auto-calibration
	Usage:      optional
	Value type: <bool>
	Definition: Enables auto-calibration of the WLED sink configuration.

- qcom,modulator-sel
	Usage:      optional
	Value type: <u32>
	Definition: Selects the modulator used for brightness modulation.
		    Allowed values are:
		    0 - Modulator A
		    1 - Modulator B
		    If not specified, then modulator A will be used by default.
		    This property is applicable only to WLED5 peripheral.

- qcom,cabc-sel
	Usage:      optional
	Value type: <u32>
	Definition: Selects the CABC pin signal used for brightness modulation.
		    Allowed values are:
		    0 - CABC disabled
		    1 - CABC 1
		    2 - CABC 2
		    3 - External signal (e.g. LPG) is used for dimming
		    This property is applicable only to WLED5 peripheral.

- qcom,pmic-revid
	Usage:      optional
	Value type: <phandle>
	Definition: If specified, can be used to get PMIC revision information.

Following properties are for child subnodes that are needed for WLED preflash
(or torch), flash and switch. These child subnodes can be specified only for
PMICs that has WLED5 (e.g. PM8150L).

For wled_torch child subnode,

- label
	Usage:      required
	Value type: <string>
	Definition: Should be "torch".

- qcom,default-led-trigger
	Usage:      optional
	Value type: <string>
	Definition: Name for LED trigger. If unspecified, "wled_torch" is used.

- qcom,wled-torch-fsc
	Usage:      optional
	Value type: <u32>
	Definition: WLED torch full scale current in mA. This configures the
		    maximum current allowed for torch device. Allowed values
		    are from 5 to 60 mA with a step of 5 mA. If not specified,
		    default value is set to 30 mA.

- qcom,wled-torch-step
	Usage:      optional
	Value type: <u32>
	Definition: WLED torch step delay in us. This configures the step delay
		    when the output is ramped up to the desired target current.
		    Allowed values are from 50 to 400 us with a step of 50 us.
		    If not specified, default value is set to 200 us.

- qcom,wled-torch-timer
	Usage:      optional
	Value type: <u32>
	Definition: WLED torch safety timer in ms. This configures the safety
		    timer to turn off torch automatically after timer expiry.
		    Allowed values are: 50, 100, 200, 400, 600, 800, 1000 and
		    1200. If not specified, default value is set to 1200 ms.

For wled_flash child subnode,

- label
	Usage:      required
	Value type: <string>
	Definition: Should be "flash".

- qcom,default-led-trigger
	Usage:      optional
	Value type: <string>
	Definition: Name for LED trigger. If unspecified, "wled_flash" is used.

- qcom,wled-flash-fsc
	Usage:      optional
	Value type: <u32>
	Definition: WLED flash full scale current in mA. This configures the
		    maximum current allowed for flash device. Allowed values
		    are from 5 to 60 mA with a step of 5 mA. If not specified,
		    default value is set to 40 mA.

- qcom,wled-flash-step
	Usage:      optional
	Value type: <u32>
	Definition: WLED flash step delay in us. This configures the step delay
		    when the output is ramped up to the desired target current.
		    Allowed values are from 50 to 400 us with a step of 50 us.
		    If not specified, default value is set to 200 us.

- qcom,wled-flash-timer
	Usage:      optional
	Value type: <u32>
	Definition: WLED flash safety timer in ms. This configures the safety
		    timer to turn off flash automatically after timer expiry.
		    Allowed values are: 50, 100, 200, 400, 600, 800, 1000 and
		    1200. If not specified, default value is set to 100 ms.

For wled_switch child subnode,

- label
	Usage:      required
	Value type: <string>
	Definition: Should be "switch".

- qcom,default-led-trigger
	Usage:      optional
	Value type: <string>
	Definition: Name for LED trigger. If unspecified, "wled_switch" is
		    used.

Example:

qcom-wled@d800 {
	compatible = "qcom,pmi8998-spmi-wled";
	#address-cells = <1>;
	#size-cells = <0>;
	reg = <0xd800 0xd900>;
	reg-names = "wled-ctrl-base", "wled-sink-base";
	label = "backlight";

	interrupts = <0x3 0xd8 0x2 IRQ_TYPE_EDGE_RISING>,
			<0x3 0xd8 0x1 IRQ_TYPE_EDGE_RISING>;
	interrupt-names = "sc-irq", "ovp-irq";
	qcom,fs-current-limit = <25000>;
	qcom,boost-current-limit = <970>;
	qcom,switching-freq = <800>;
	qcom,ovp = <29600>;
	qcom,string-cfg = <15>;
};

qcom-wled@d800 {
	compatible = "qcom,pm8150l-spmi-wled";
	#address-cells = <2>;
	#size-cells = <0>;
	reg = <0xd800 0x100>, <0xd900 0x100>;
	reg-names = "wled-ctrl-base", "wled-sink-base";
	label = "backlight";

	interrupts = <0x5 0xd8 0x1 IRQ_TYPE_EDGE_RISING>;
	interrupt-names = "ovp-irq";
	qcom,string-cfg = <7>;

	wled_torch: qcom,wled-torch {
		label = "torch";
		qcom,wled-torch-fsc = <40>;
		qcom,wled-torch-step = <300>;
		qcom,wled-torch-timer = <600>;
	};

	wled_flash: qcom,wled-flash {
		label = "flash";
		qcom,wled-flash-fsc = <60>;
		qcom,wled-flash-step = <100>;
		qcom,wled-flash-timer = <200>;
	};

	wled_switch: qcom,wled-switch {
		label = "switch";
	};
};<|MERGE_RESOLUTION|>--- conflicted
+++ resolved
@@ -110,23 +110,6 @@
 	Value type: <bool>
 	Definition: Specify if external PFET control for short circuit
 		    protection is needed. This is not applicable for PM8150L.
-<<<<<<< HEAD
-
-- interrupts
-	Usage:      optional
-	Value type: <prop encoded array>
-	Definition: Interrupts associated with WLED. Interrupts can be
-		    specified as per the encoding listed under
-		    Documentation/devicetree/bindings/spmi/
-		    qcom,spmi-pmic-arb.txt.
-
-- interrupt-names
-	Usage:      optional
-	Value type: <string>
-	Definition: Interrupt names associated with the interrupts.
-		    Currently supported interrupts are "sc-irq" and "ovp-irq".
-=======
->>>>>>> d8914c3a
 
 - qcom,auto-calibration
 	Usage:      optional
