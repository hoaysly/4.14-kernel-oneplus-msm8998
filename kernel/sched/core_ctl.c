/* Copyright (c) 2014-2018, The Linux Foundation. All rights reserved.
 *
 * This program is free software; you can redistribute it and/or modify
 * it under the terms of the GNU General Public License version 2 and
 * only version 2 as published by the Free Software Foundation.
 *
 * This program is distributed in the hope that it will be useful,
 * but WITHOUT ANY WARRANTY; without even the implied warranty of
 * MERCHANTABILITY or FITNESS FOR A PARTICULAR PURPOSE.  See the
 * GNU General Public License for more details.
 */

#define pr_fmt(fmt)	"core_ctl: " fmt

#include <linux/init.h>
#include <linux/cpu.h>
#include <linux/cpumask.h>
#include <linux/cpufreq.h>
#include <linux/kthread.h>
#include <linux/sched.h>
#include <linux/sched/rt.h>
#include <linux/syscore_ops.h>
#include <uapi/linux/sched/types.h>

#include <trace/events/sched.h>
#include "sched.h"
#include "walt.h"

#define MAX_CPUS_PER_CLUSTER 6
#define MAX_CLUSTERS 3

struct cluster_data {
	bool inited;
	unsigned int min_cpus;
	unsigned int max_cpus;
	unsigned int offline_delay_ms;
	unsigned int busy_up_thres[MAX_CPUS_PER_CLUSTER];
	unsigned int busy_down_thres[MAX_CPUS_PER_CLUSTER];
	unsigned int active_cpus;
	unsigned int num_cpus;
	unsigned int nr_isolated_cpus;
	unsigned int nr_not_preferred_cpus;
	cpumask_t cpu_mask;
	unsigned int need_cpus;
	unsigned int task_thres;
	unsigned int max_nr;
	unsigned int nr_prev_assist;
	unsigned int nr_prev_assist_thresh;
	s64 need_ts;
	struct list_head lru;
	bool pending;
	spinlock_t pending_lock;
	bool enable;
	int nrrun;
	struct task_struct *core_ctl_thread;
	unsigned int first_cpu;
	unsigned int boost;
	struct kobject kobj;
};

struct cpu_data {
	bool is_busy;
	unsigned int busy;
	unsigned int cpu;
	bool not_preferred;
	struct cluster_data *cluster;
	struct list_head sib;
	bool isolated_by_us;
};

static DEFINE_PER_CPU(struct cpu_data, cpu_state);
static struct cluster_data cluster_state[MAX_CLUSTERS];
static unsigned int num_clusters;

#define for_each_cluster(cluster, idx) \
	for ((cluster) = &cluster_state[idx]; (idx) < num_clusters;\
		(idx)++, (cluster) = &cluster_state[idx])

static DEFINE_SPINLOCK(state_lock);
static void apply_need(struct cluster_data *state);
static void wake_up_core_ctl_thread(struct cluster_data *state);
static bool initialized;

static unsigned int get_active_cpu_count(const struct cluster_data *cluster);
static void cpuset_next(struct cluster_data *cluster);

/* ========================= sysfs interface =========================== */

static ssize_t store_min_cpus(struct cluster_data *state,
				const char *buf, size_t count)
{
	unsigned int val;

	if (sscanf(buf, "%u\n", &val) != 1)
		return -EINVAL;

	state->min_cpus = min(val, state->max_cpus);
	cpuset_next(state);
	wake_up_core_ctl_thread(state);

	return count;
}

static ssize_t show_min_cpus(const struct cluster_data *state, char *buf)
{
	return snprintf(buf, PAGE_SIZE, "%u\n", state->min_cpus);
}

static ssize_t store_max_cpus(struct cluster_data *state,
				const char *buf, size_t count)
{
	unsigned int val;

	if (sscanf(buf, "%u\n", &val) != 1)
		return -EINVAL;

	val = min(val, state->num_cpus);
	state->max_cpus = val;
	state->min_cpus = min(state->min_cpus, state->max_cpus);
	cpuset_next(state);
	wake_up_core_ctl_thread(state);

	return count;
}

static ssize_t show_max_cpus(const struct cluster_data *state, char *buf)
{
	return snprintf(buf, PAGE_SIZE, "%u\n", state->max_cpus);
}

static ssize_t store_offline_delay_ms(struct cluster_data *state,
					const char *buf, size_t count)
{
	unsigned int val;

	if (sscanf(buf, "%u\n", &val) != 1)
		return -EINVAL;

	state->offline_delay_ms = val;
	apply_need(state);

	return count;
}

static ssize_t show_task_thres(const struct cluster_data *state, char *buf)
{
	return snprintf(buf, PAGE_SIZE, "%u\n", state->task_thres);
}

static ssize_t store_task_thres(struct cluster_data *state,
				const char *buf, size_t count)
{
	unsigned int val;

	if (sscanf(buf, "%u\n", &val) != 1)
		return -EINVAL;

	if (val < state->num_cpus)
		return -EINVAL;

	state->task_thres = val;
	apply_need(state);

	return count;
}

static ssize_t show_nr_prev_assist_thresh(const struct cluster_data *state,
								char *buf)
{
	return snprintf(buf, PAGE_SIZE, "%u\n", state->nr_prev_assist_thresh);
}

static ssize_t store_nr_prev_assist_thresh(struct cluster_data *state,
				const char *buf, size_t count)
{
	unsigned int val;

	if (sscanf(buf, "%u\n", &val) != 1)
		return -EINVAL;

	state->nr_prev_assist_thresh = val;
	apply_need(state);

	return count;
}

static ssize_t show_offline_delay_ms(const struct cluster_data *state,
				     char *buf)
{
	return snprintf(buf, PAGE_SIZE, "%u\n", state->offline_delay_ms);
}

static ssize_t store_busy_up_thres(struct cluster_data *state,
					const char *buf, size_t count)
{
	unsigned int val[MAX_CPUS_PER_CLUSTER];
	int ret, i;

	ret = sscanf(buf, "%u %u %u %u %u %u\n",
			&val[0], &val[1], &val[2], &val[3],
			&val[4], &val[5]);
	if (ret != 1 && ret != state->num_cpus)
		return -EINVAL;

	if (ret == 1) {
		for (i = 0; i < state->num_cpus; i++)
			state->busy_up_thres[i] = val[0];
	} else {
		for (i = 0; i < state->num_cpus; i++)
			state->busy_up_thres[i] = val[i];
	}
	apply_need(state);
	return count;
}

static ssize_t show_busy_up_thres(const struct cluster_data *state, char *buf)
{
	int i, count = 0;

	for (i = 0; i < state->num_cpus; i++)
		count += snprintf(buf + count, PAGE_SIZE - count, "%u ",
				  state->busy_up_thres[i]);

	count += snprintf(buf + count, PAGE_SIZE - count, "\n");
	return count;
}

static ssize_t store_busy_down_thres(struct cluster_data *state,
					const char *buf, size_t count)
{
	unsigned int val[MAX_CPUS_PER_CLUSTER];
	int ret, i;

	ret = sscanf(buf, "%u %u %u %u %u %u\n",
			&val[0], &val[1], &val[2], &val[3],
			&val[4], &val[5]);
	if (ret != 1 && ret != state->num_cpus)
		return -EINVAL;

	if (ret == 1) {
		for (i = 0; i < state->num_cpus; i++)
			state->busy_down_thres[i] = val[0];
	} else {
		for (i = 0; i < state->num_cpus; i++)
			state->busy_down_thres[i] = val[i];
	}
	apply_need(state);
	return count;
}

static ssize_t show_busy_down_thres(const struct cluster_data *state, char *buf)
{
	int i, count = 0;

	for (i = 0; i < state->num_cpus; i++)
		count += snprintf(buf + count, PAGE_SIZE - count, "%u ",
				  state->busy_down_thres[i]);

	count += snprintf(buf + count, PAGE_SIZE - count, "\n");
	return count;
}

static ssize_t store_enable(struct cluster_data *state,
				const char *buf, size_t count)
{
	unsigned int val;
	bool bval;

	if (sscanf(buf, "%u\n", &val) != 1)
		return -EINVAL;

	bval = !!val;
	if (bval != state->enable) {
		state->enable = bval;
		apply_need(state);
	}

	return count;
}

static ssize_t show_enable(const struct cluster_data *state, char *buf)
{
	return scnprintf(buf, PAGE_SIZE, "%u\n", state->enable);
}

static ssize_t show_need_cpus(const struct cluster_data *state, char *buf)
{
	return snprintf(buf, PAGE_SIZE, "%u\n", state->need_cpus);
}

static ssize_t show_active_cpus(const struct cluster_data *state, char *buf)
{
	return snprintf(buf, PAGE_SIZE, "%u\n", state->active_cpus);
}

static ssize_t show_global_state(const struct cluster_data *state, char *buf)
{
	struct cpu_data *c;
	struct cluster_data *cluster;
	ssize_t count = 0;
	unsigned int cpu;

	spin_lock_irq(&state_lock);
	for_each_possible_cpu(cpu) {
		c = &per_cpu(cpu_state, cpu);
		cluster = c->cluster;
		if (!cluster || !cluster->inited)
			continue;

		count += snprintf(buf + count, PAGE_SIZE - count,
					"CPU%u\n", cpu);
		count += snprintf(buf + count, PAGE_SIZE - count,
					"\tCPU: %u\n", c->cpu);
		count += snprintf(buf + count, PAGE_SIZE - count,
					"\tOnline: %u\n",
					cpu_online(c->cpu));
		count += snprintf(buf + count, PAGE_SIZE - count,
					"\tIsolated: %u\n",
					cpu_isolated(c->cpu));
		count += snprintf(buf + count, PAGE_SIZE - count,
					"\tFirst CPU: %u\n",
						cluster->first_cpu);
		count += snprintf(buf + count, PAGE_SIZE - count,
					"\tBusy%%: %u\n", c->busy);
		count += snprintf(buf + count, PAGE_SIZE - count,
					"\tIs busy: %u\n", c->is_busy);
		count += snprintf(buf + count, PAGE_SIZE - count,
					"\tNot preferred: %u\n",
						c->not_preferred);
		count += snprintf(buf + count, PAGE_SIZE - count,
					"\tNr running: %u\n", cluster->nrrun);
		count += snprintf(buf + count, PAGE_SIZE - count,
			"\tActive CPUs: %u\n", get_active_cpu_count(cluster));
		count += snprintf(buf + count, PAGE_SIZE - count,
				"\tNeed CPUs: %u\n", cluster->need_cpus);
		count += snprintf(buf + count, PAGE_SIZE - count,
				"\tNr isolated CPUs: %u\n",
						cluster->nr_isolated_cpus);
		count += snprintf(buf + count, PAGE_SIZE - count,
				"\tBoost: %u\n", (unsigned int) cluster->boost);
	}
	spin_unlock_irq(&state_lock);

	return count;
}

static ssize_t store_not_preferred(struct cluster_data *state,
				   const char *buf, size_t count)
{
	struct cpu_data *c;
	unsigned int i;
	unsigned int val[MAX_CPUS_PER_CLUSTER];
	unsigned long flags;
	int ret;
	int not_preferred_count = 0;

	ret = sscanf(buf, "%u %u %u %u %u %u\n",
			&val[0], &val[1], &val[2], &val[3],
			&val[4], &val[5]);
	if (ret != state->num_cpus)
		return -EINVAL;

	spin_lock_irqsave(&state_lock, flags);
	for (i = 0; i < state->num_cpus; i++) {
		c = &per_cpu(cpu_state, i + state->first_cpu);
		c->not_preferred = val[i];
		not_preferred_count += !!val[i];
	}
	state->nr_not_preferred_cpus = not_preferred_count;
	spin_unlock_irqrestore(&state_lock, flags);

	return count;
}

static ssize_t show_not_preferred(const struct cluster_data *state, char *buf)
{
	struct cpu_data *c;
	ssize_t count = 0;
	unsigned long flags;
	int i;

	spin_lock_irqsave(&state_lock, flags);
	for (i = 0; i < state->num_cpus; i++) {
		c = &per_cpu(cpu_state, i + state->first_cpu);
		count += scnprintf(buf + count, PAGE_SIZE - count,
				"CPU#%d: %u\n", c->cpu, c->not_preferred);
	}
	spin_unlock_irqrestore(&state_lock, flags);

	return count;
}


struct core_ctl_attr {
	struct attribute attr;
	ssize_t (*show)(const struct cluster_data *, char *);
	ssize_t (*store)(struct cluster_data *, const char *, size_t count);
};

#define core_ctl_attr_ro(_name)		\
static struct core_ctl_attr _name =	\
__ATTR(_name, 0444, show_##_name, NULL)

#define core_ctl_attr_rw(_name)			\
static struct core_ctl_attr _name =		\
__ATTR(_name, 0644, show_##_name, store_##_name)

core_ctl_attr_rw(min_cpus);
core_ctl_attr_rw(max_cpus);
core_ctl_attr_rw(offline_delay_ms);
core_ctl_attr_rw(busy_up_thres);
core_ctl_attr_rw(busy_down_thres);
core_ctl_attr_rw(task_thres);
core_ctl_attr_rw(nr_prev_assist_thresh);
core_ctl_attr_ro(need_cpus);
core_ctl_attr_ro(active_cpus);
core_ctl_attr_ro(global_state);
core_ctl_attr_rw(not_preferred);
core_ctl_attr_rw(enable);

static struct attribute *default_attrs[] = {
	&min_cpus.attr,
	&max_cpus.attr,
	&offline_delay_ms.attr,
	&busy_up_thres.attr,
	&busy_down_thres.attr,
	&task_thres.attr,
	&nr_prev_assist_thresh.attr,
	&enable.attr,
	&need_cpus.attr,
	&active_cpus.attr,
	&global_state.attr,
	&not_preferred.attr,
	NULL
};

#define to_cluster_data(k) container_of(k, struct cluster_data, kobj)
#define to_attr(a) container_of(a, struct core_ctl_attr, attr)
static ssize_t show(struct kobject *kobj, struct attribute *attr, char *buf)
{
	struct cluster_data *data = to_cluster_data(kobj);
	struct core_ctl_attr *cattr = to_attr(attr);
	ssize_t ret = -EIO;

	if (cattr->show)
		ret = cattr->show(data, buf);

	return ret;
}

static ssize_t store(struct kobject *kobj, struct attribute *attr,
		     const char *buf, size_t count)
{
	struct cluster_data *data = to_cluster_data(kobj);
	struct core_ctl_attr *cattr = to_attr(attr);
	ssize_t ret = -EIO;

	if (cattr->store)
		ret = cattr->store(data, buf, count);

	return ret;
}

static const struct sysfs_ops sysfs_ops = {
	.show	= show,
	.store	= store,
};

static struct kobj_type ktype_core_ctl = {
	.sysfs_ops	= &sysfs_ops,
	.default_attrs	= default_attrs,
};

/* ==================== runqueue based core count =================== */

static struct sched_avg_stats nr_stats[NR_CPUS];

/*
 * nr_need:
 *   Number of tasks running on this cluster plus
 *   tasks running on higher capacity clusters.
 *   To find out CPUs needed from this cluster.
 *
 * For example:
 *   On dual cluster system with 4 min capacity
 *   CPUs and 4 max capacity CPUs, if there are
 *   4 small tasks running on min capacity CPUs
 *   and 2 big tasks running on 2 max capacity
 *   CPUs, nr_need has to be 6 for min capacity
 *   cluster and 2 for max capacity cluster.
 *   This is because, min capacity cluster has to
 *   account for tasks running on max capacity
 *   cluster, so that, the min capacity cluster
 *   can be ready to accommodate tasks running on max
 *   capacity CPUs if the demand of tasks goes down.
 */
static int compute_cluster_nr_need(int index)
{
	int cpu;
	struct cluster_data *cluster;
	int nr_need = 0;

	for_each_cluster(cluster, index) {
		for_each_cpu(cpu, &cluster->cpu_mask)
			nr_need += nr_stats[cpu].nr;
	}

	return nr_need;
}

/*
 * prev_misfit_need:
 *   Tasks running on smaller capacity cluster which
 *   needs to be migrated to higher capacity cluster.
 *   To find out how many tasks need higher capacity CPUs.
 *
 * For example:
 *   On dual cluster system with 4 min capacity
 *   CPUs and 4 max capacity CPUs, if there are
 *   2 small tasks and 2 big tasks running on
 *   min capacity CPUs and no tasks running on
 *   max cpacity, prev_misfit_need of min capacity
 *   cluster will be 0 and prev_misfit_need of
 *   max capacity cluster will be 2.
 */
static int compute_prev_cluster_misfit_need(int index)
{
	int cpu;
	struct cluster_data *prev_cluster;
	int prev_misfit_need = 0;

	/*
	 * Lowest capacity cluster does not have to
	 * accommodate any misfit tasks.
	 */
	if (index == 0)
		return 0;

	prev_cluster = &cluster_state[index - 1];

	for_each_cpu(cpu, &prev_cluster->cpu_mask)
		prev_misfit_need += nr_stats[cpu].nr_misfit;

	return prev_misfit_need;
}

static int compute_cluster_max_nr(int index)
{
	int cpu;
	struct cluster_data *cluster = &cluster_state[index];
	int max_nr = 0;

	for_each_cpu(cpu, &cluster->cpu_mask)
		max_nr = max(max_nr, nr_stats[cpu].nr_max);

	return max_nr;
}

static int cluster_real_big_tasks(int index)
{
	int nr_big = 0;
	int cpu;
	struct cluster_data *cluster = &cluster_state[index];

	if (index == 0) {
		for_each_cpu(cpu, &cluster->cpu_mask)
			nr_big += nr_stats[cpu].nr_misfit;
	} else {
		for_each_cpu(cpu, &cluster->cpu_mask)
			nr_big += nr_stats[cpu].nr;
	}

	return nr_big;
}

/*
 * prev_nr_need_assist:
 *   Tasks that are eligible to run on the previous
 *   cluster but cannot run because of insufficient
 *   CPUs there. prev_nr_need_assist is indicative
 *   of number of CPUs in this cluster that should
 *   assist its previous cluster to makeup for
 *   insufficient CPUs there.
 *
 * For example:
 *   On tri-cluster system with 4 min capacity
 *   CPUs, 3 intermediate capacity CPUs and 1
 *   max capacity CPU, if there are 4 small
 *   tasks running on min capacity CPUs, 4 big
 *   tasks running on intermediate capacity CPUs
 *   and no tasks running on max capacity CPU,
 *   prev_nr_need_assist for min & max capacity
 *   clusters will be 0, but, for intermediate
 *   capacity cluster prev_nr_need_assist will
 *   be 1 as it has 3 CPUs, but, there are 4 big
 *   tasks to be served.
 */
static int prev_cluster_nr_need_assist(int index)
{
	int need = 0;
	int cpu;
	struct cluster_data *prev_cluster;
<<<<<<< HEAD
	unsigned int prev_cluster_available_cpus;
=======
>>>>>>> d8914c3a

	if (index == 0)
		return 0;

	index--;
	prev_cluster = &cluster_state[index];
<<<<<<< HEAD
	prev_cluster_available_cpus = prev_cluster->active_cpus +
					prev_cluster->nr_isolated_cpus;
=======

	/*
	 * Next cluster should not assist, while there are isolated cpus
	 * in this cluster.
	 */
	if (prev_cluster->nr_isolated_cpus)
		return 0;
>>>>>>> d8914c3a

	for_each_cpu(cpu, &prev_cluster->cpu_mask)
		need += nr_stats[cpu].nr;

	need += compute_prev_cluster_misfit_need(index);

<<<<<<< HEAD
	if (need > prev_cluster_available_cpus)
		need = need - prev_cluster_available_cpus;
=======
	if (need > prev_cluster->active_cpus)
		need = need - prev_cluster->active_cpus;
>>>>>>> d8914c3a
	else
		need = 0;

	return need;
}

static void update_running_avg(void)
{
	struct cluster_data *cluster;
	unsigned int index = 0;
	unsigned long flags;
	int big_avg = 0;

	sched_get_nr_running_avg(nr_stats);

	spin_lock_irqsave(&state_lock, flags);
	for_each_cluster(cluster, index) {
		int nr_need, prev_misfit_need;

		if (!cluster->inited)
			continue;

		nr_need = compute_cluster_nr_need(index);
		prev_misfit_need = compute_prev_cluster_misfit_need(index);


		cluster->nrrun = nr_need + prev_misfit_need;
		cluster->max_nr = compute_cluster_max_nr(index);
		cluster->nr_prev_assist = prev_cluster_nr_need_assist(index);

		trace_core_ctl_update_nr_need(cluster->first_cpu, nr_need,
					prev_misfit_need,
					cluster->nrrun, cluster->max_nr,
					cluster->nr_prev_assist);

		big_avg += cluster_real_big_tasks(index);
	}
	spin_unlock_irqrestore(&state_lock, flags);

	walt_rotation_checkpoint(big_avg);
}

#define MAX_NR_THRESHOLD	4
/* adjust needed CPUs based on current runqueue information */
static unsigned int apply_task_need(const struct cluster_data *cluster,
				    unsigned int new_need)
{
	/* unisolate all cores if there are enough tasks */
	if (cluster->nrrun >= cluster->task_thres)
		return cluster->num_cpus;

	/*
	 * unisolate as many cores as the previous cluster
	 * needs assistance with.
	 */
<<<<<<< HEAD
	if (cluster->nr_prev_assist_thresh != 0 &&
		cluster->nr_prev_assist >= cluster->nr_prev_assist_thresh)
=======
	if (cluster->nr_prev_assist >= cluster->nr_prev_assist_thresh)
>>>>>>> d8914c3a
		new_need = new_need + cluster->nr_prev_assist;

	/* only unisolate more cores if there are tasks to run */
	if (cluster->nrrun > new_need)
		new_need = new_need + 1;

	/*
	 * We don't want tasks to be overcrowded in a cluster.
	 * If any CPU has more than MAX_NR_THRESHOLD in the last
	 * window, bring another CPU to help out.
	 */
	if (cluster->max_nr > MAX_NR_THRESHOLD)
		new_need = new_need + 1;

	return new_need;
}

/* ======================= load based core count  ====================== */

static unsigned int apply_limits(const struct cluster_data *cluster,
				 unsigned int need_cpus)
{
	return min(max(cluster->min_cpus, need_cpus), cluster->max_cpus);
}

static unsigned int get_active_cpu_count(const struct cluster_data *cluster)
{
	return cluster->num_cpus -
				sched_isolate_count(&cluster->cpu_mask, true);
}

static bool is_active(const struct cpu_data *state)
{
	return cpu_online(state->cpu) && !cpu_isolated(state->cpu);
}

static bool adjustment_possible(const struct cluster_data *cluster,
							unsigned int need)
{
	return (need < cluster->active_cpus || (need > cluster->active_cpus &&
						cluster->nr_isolated_cpus));
}

static bool eval_need(struct cluster_data *cluster)
{
	unsigned long flags;
	struct cpu_data *c;
	unsigned int need_cpus = 0, last_need, thres_idx;
	int ret = 0;
	bool need_flag = false;
	unsigned int new_need;
	s64 now, elapsed;

	if (unlikely(!cluster->inited))
		return 0;

	spin_lock_irqsave(&state_lock, flags);

	if (cluster->boost || !cluster->enable) {
		need_cpus = cluster->max_cpus;
	} else {
		cluster->active_cpus = get_active_cpu_count(cluster);
		thres_idx = cluster->active_cpus ? cluster->active_cpus - 1 : 0;
		list_for_each_entry(c, &cluster->lru, sib) {
			bool old_is_busy = c->is_busy;

			if (c->busy >= cluster->busy_up_thres[thres_idx] ||
			    sched_cpu_high_irqload(c->cpu))
				c->is_busy = true;
			else if (c->busy < cluster->busy_down_thres[thres_idx])
				c->is_busy = false;

			trace_core_ctl_set_busy(c->cpu, c->busy, old_is_busy,
						c->is_busy);
			need_cpus += c->is_busy;
		}
		need_cpus = apply_task_need(cluster, need_cpus);
	}
	new_need = apply_limits(cluster, need_cpus);
	need_flag = adjustment_possible(cluster, new_need);

	last_need = cluster->need_cpus;
	now = ktime_to_ms(ktime_get());

	if (new_need > cluster->active_cpus) {
		ret = 1;
	} else {
		/*
		 * When there is no change in need and there are no more
		 * active CPUs than currently needed, just update the
		 * need time stamp and return.
		 */
		if (new_need == last_need && new_need == cluster->active_cpus) {
			cluster->need_ts = now;
			spin_unlock_irqrestore(&state_lock, flags);
			return 0;
		}

		elapsed =  now - cluster->need_ts;
		ret = elapsed >= cluster->offline_delay_ms;
	}

	if (ret) {
		cluster->need_ts = now;
		cluster->need_cpus = new_need;
	}
	trace_core_ctl_eval_need(cluster->first_cpu, last_need, new_need,
				 ret && need_flag);
	spin_unlock_irqrestore(&state_lock, flags);

	return ret && need_flag;
}

static void apply_need(struct cluster_data *cluster)
{
	if (eval_need(cluster))
		wake_up_core_ctl_thread(cluster);
}

/* ========================= core count enforcement ==================== */

static void wake_up_core_ctl_thread(struct cluster_data *cluster)
{
	unsigned long flags;

	spin_lock_irqsave(&cluster->pending_lock, flags);
	cluster->pending = true;
	spin_unlock_irqrestore(&cluster->pending_lock, flags);

	wake_up_process(cluster->core_ctl_thread);
}

static u64 core_ctl_check_timestamp;

int core_ctl_set_boost(bool boost)
{
	unsigned int index = 0;
	struct cluster_data *cluster;
	unsigned long flags;
	int ret = 0;
	bool boost_state_changed = false;

	if (unlikely(!initialized))
		return 0;

	spin_lock_irqsave(&state_lock, flags);
	for_each_cluster(cluster, index) {
		if (boost) {
			boost_state_changed = !cluster->boost;
			++cluster->boost;
		} else {
			if (!cluster->boost) {
				ret = -EINVAL;
				break;
			} else {
				--cluster->boost;
				boost_state_changed = !cluster->boost;
			}
		}
	}
	spin_unlock_irqrestore(&state_lock, flags);

	if (boost_state_changed) {
		index = 0;
		for_each_cluster(cluster, index)
			apply_need(cluster);
	}

	trace_core_ctl_set_boost(cluster->boost, ret);

	return ret;
}
EXPORT_SYMBOL(core_ctl_set_boost);

void core_ctl_check(u64 window_start)
{
	int cpu;
	struct cpu_data *c;
	struct cluster_data *cluster;
	unsigned int index = 0;
	unsigned long flags;

	if (unlikely(!initialized))
		return;

	if (window_start == core_ctl_check_timestamp)
		return;

	core_ctl_check_timestamp = window_start;

	spin_lock_irqsave(&state_lock, flags);
	for_each_possible_cpu(cpu) {

		c = &per_cpu(cpu_state, cpu);
		cluster = c->cluster;

		if (!cluster || !cluster->inited)
			continue;

		c->busy = sched_get_cpu_util(cpu);
	}
	spin_unlock_irqrestore(&state_lock, flags);

	update_running_avg();

	for_each_cluster(cluster, index) {
		if (eval_need(cluster))
			wake_up_core_ctl_thread(cluster);
	}
}

static void move_cpu_lru(struct cpu_data *cpu_data)
{
	unsigned long flags;

	spin_lock_irqsave(&state_lock, flags);
	list_del(&cpu_data->sib);
	list_add_tail(&cpu_data->sib, &cpu_data->cluster->lru);
	spin_unlock_irqrestore(&state_lock, flags);
}

static void cpuset_next(struct cluster_data *cluster) { }

static bool should_we_isolate(int cpu, struct cluster_data *cluster)
{
	return true;
}

static void try_to_isolate(struct cluster_data *cluster, unsigned int need)
{
	struct cpu_data *c, *tmp;
	unsigned long flags;
	unsigned int num_cpus = cluster->num_cpus;
	unsigned int nr_isolated = 0;
	bool first_pass = cluster->nr_not_preferred_cpus;

	/*
	 * Protect against entry being removed (and added at tail) by other
	 * thread (hotplug).
	 */
	spin_lock_irqsave(&state_lock, flags);
	list_for_each_entry_safe(c, tmp, &cluster->lru, sib) {
		if (!num_cpus--)
			break;

		if (!is_active(c))
			continue;
		if (cluster->active_cpus == need)
			break;
		/* Don't isolate busy CPUs. */
		if (c->is_busy)
			continue;

		/*
		 * We isolate only the not_preferred CPUs. If none
		 * of the CPUs are selected as not_preferred, then
		 * all CPUs are eligible for isolation.
		 */
		if (cluster->nr_not_preferred_cpus && !c->not_preferred)
			continue;

		if (!should_we_isolate(c->cpu, cluster))
			continue;

		spin_unlock_irqrestore(&state_lock, flags);

		pr_debug("Trying to isolate CPU%u\n", c->cpu);
		if (!sched_isolate_cpu(c->cpu)) {
			c->isolated_by_us = true;
			move_cpu_lru(c);
			nr_isolated++;
		} else {
			pr_debug("Unable to isolate CPU%u\n", c->cpu);
		}
		cluster->active_cpus = get_active_cpu_count(cluster);
		spin_lock_irqsave(&state_lock, flags);
	}
	cluster->nr_isolated_cpus += nr_isolated;
	spin_unlock_irqrestore(&state_lock, flags);

again:
	/*
	 * If the number of active CPUs is within the limits, then
	 * don't force isolation of any busy CPUs.
	 */
	if (cluster->active_cpus <= cluster->max_cpus)
		return;

	nr_isolated = 0;
	num_cpus = cluster->num_cpus;
	spin_lock_irqsave(&state_lock, flags);
	list_for_each_entry_safe(c, tmp, &cluster->lru, sib) {
		if (!num_cpus--)
			break;

		if (!is_active(c))
			continue;
		if (cluster->active_cpus <= cluster->max_cpus)
			break;

		if (first_pass && !c->not_preferred)
			continue;

		spin_unlock_irqrestore(&state_lock, flags);

		pr_debug("Trying to isolate CPU%u\n", c->cpu);
		if (!sched_isolate_cpu(c->cpu)) {
			c->isolated_by_us = true;
			move_cpu_lru(c);
			nr_isolated++;
		} else {
			pr_debug("Unable to isolate CPU%u\n", c->cpu);
		}
		cluster->active_cpus = get_active_cpu_count(cluster);
		spin_lock_irqsave(&state_lock, flags);
	}
	cluster->nr_isolated_cpus += nr_isolated;
	spin_unlock_irqrestore(&state_lock, flags);

	if (first_pass && cluster->active_cpus > cluster->max_cpus) {
		first_pass = false;
		goto again;
	}
}

static void __try_to_unisolate(struct cluster_data *cluster,
			       unsigned int need, bool force)
{
	struct cpu_data *c, *tmp;
	unsigned long flags;
	unsigned int num_cpus = cluster->num_cpus;
	unsigned int nr_unisolated = 0;

	/*
	 * Protect against entry being removed (and added at tail) by other
	 * thread (hotplug).
	 */
	spin_lock_irqsave(&state_lock, flags);
	list_for_each_entry_safe(c, tmp, &cluster->lru, sib) {
		if (!num_cpus--)
			break;

		if (!c->isolated_by_us)
			continue;
		if ((cpu_online(c->cpu) && !cpu_isolated(c->cpu)) ||
			(!force && c->not_preferred))
			continue;
		if (cluster->active_cpus == need)
			break;

		spin_unlock_irqrestore(&state_lock, flags);

		pr_debug("Trying to unisolate CPU%u\n", c->cpu);
		if (!sched_unisolate_cpu(c->cpu)) {
			c->isolated_by_us = false;
			move_cpu_lru(c);
			nr_unisolated++;
		} else {
			pr_debug("Unable to unisolate CPU%u\n", c->cpu);
		}
		cluster->active_cpus = get_active_cpu_count(cluster);
		spin_lock_irqsave(&state_lock, flags);
	}
	cluster->nr_isolated_cpus -= nr_unisolated;
	spin_unlock_irqrestore(&state_lock, flags);
}

static void try_to_unisolate(struct cluster_data *cluster, unsigned int need)
{
	bool force_use_non_preferred = false;

	__try_to_unisolate(cluster, need, force_use_non_preferred);

	if (cluster->active_cpus == need)
		return;

	force_use_non_preferred = true;
	__try_to_unisolate(cluster, need, force_use_non_preferred);
}

static void __ref do_core_ctl(struct cluster_data *cluster)
{
	unsigned int need;

	need = apply_limits(cluster, cluster->need_cpus);

	if (adjustment_possible(cluster, need)) {
		pr_debug("Trying to adjust group %u from %u to %u\n",
				cluster->first_cpu, cluster->active_cpus, need);

		if (cluster->active_cpus > need)
			try_to_isolate(cluster, need);
		else if (cluster->active_cpus < need)
			try_to_unisolate(cluster, need);
	}
}

static int __ref try_core_ctl(void *data)
{
	struct cluster_data *cluster = data;
	unsigned long flags;

	while (1) {
		set_current_state(TASK_INTERRUPTIBLE);
		spin_lock_irqsave(&cluster->pending_lock, flags);
		if (!cluster->pending) {
			spin_unlock_irqrestore(&cluster->pending_lock, flags);
			schedule();
			if (kthread_should_stop())
				break;
			spin_lock_irqsave(&cluster->pending_lock, flags);
		}
		set_current_state(TASK_RUNNING);
		cluster->pending = false;
		spin_unlock_irqrestore(&cluster->pending_lock, flags);

		do_core_ctl(cluster);
	}

	return 0;
}

static int isolation_cpuhp_state(unsigned int cpu,  bool online)
{
	struct cpu_data *state = &per_cpu(cpu_state, cpu);
	struct cluster_data *cluster = state->cluster;
	unsigned int need;
	bool do_wakeup = false, unisolated = false;
	unsigned long flags;

	if (unlikely(!cluster || !cluster->inited))
		return 0;

	if (online) {
		cluster->active_cpus = get_active_cpu_count(cluster);

		/*
		 * Moving to the end of the list should only happen in
		 * CPU_ONLINE and not on CPU_UP_PREPARE to prevent an
		 * infinite list traversal when thermal (or other entities)
		 * reject trying to online CPUs.
		 */
		move_cpu_lru(state);
	} else {
		/*
		 * We don't want to have a CPU both offline and isolated.
		 * So unisolate a CPU that went down if it was isolated by us.
		 */
		if (state->isolated_by_us) {
			sched_unisolate_cpu_unlocked(cpu);
			state->isolated_by_us = false;
			unisolated = true;
		}

		/* Move a CPU to the end of the LRU when it goes offline. */
		move_cpu_lru(state);

		state->busy = 0;
		cluster->active_cpus = get_active_cpu_count(cluster);
	}

	need = apply_limits(cluster, cluster->need_cpus);
	spin_lock_irqsave(&state_lock, flags);
	if (unisolated)
		cluster->nr_isolated_cpus--;
	do_wakeup = adjustment_possible(cluster, need);
	spin_unlock_irqrestore(&state_lock, flags);
	if (do_wakeup)
		wake_up_core_ctl_thread(cluster);

	return 0;
}

static int core_ctl_isolation_online_cpu(unsigned int cpu)
{
	return isolation_cpuhp_state(cpu, true);
}

static int core_ctl_isolation_dead_cpu(unsigned int cpu)
{
	return isolation_cpuhp_state(cpu, false);
}

/* ============================ init code ============================== */

static struct cluster_data *find_cluster_by_first_cpu(unsigned int first_cpu)
{
	unsigned int i;

	for (i = 0; i < num_clusters; ++i) {
		if (cluster_state[i].first_cpu == first_cpu)
			return &cluster_state[i];
	}

	return NULL;
}

static int cluster_init(const struct cpumask *mask)
{
	struct device *dev;
	unsigned int first_cpu = cpumask_first(mask);
	struct cluster_data *cluster;
	struct cpu_data *state;
	unsigned int cpu;
	struct sched_param param = { .sched_priority = MAX_RT_PRIO-1 };

	if (find_cluster_by_first_cpu(first_cpu))
		return 0;

	dev = get_cpu_device(first_cpu);
	if (!dev)
		return -ENODEV;

	pr_info("Creating CPU group %d\n", first_cpu);

	if (num_clusters == MAX_CLUSTERS) {
		pr_err("Unsupported number of clusters. Only %u supported\n",
								MAX_CLUSTERS);
		return -EINVAL;
	}
	cluster = &cluster_state[num_clusters];
	++num_clusters;

	cpumask_copy(&cluster->cpu_mask, mask);
	cluster->num_cpus = cpumask_weight(mask);
	if (cluster->num_cpus > MAX_CPUS_PER_CLUSTER) {
		pr_err("HW configuration not supported\n");
		return -EINVAL;
	}
	cluster->first_cpu = first_cpu;
	cluster->min_cpus = 1;
	cluster->max_cpus = cluster->num_cpus;
	cluster->need_cpus = cluster->num_cpus;
	cluster->offline_delay_ms = 100;
	cluster->task_thres = UINT_MAX;
<<<<<<< HEAD
	cluster->nr_prev_assist_thresh = 0;
=======
	cluster->nr_prev_assist_thresh = UINT_MAX;
>>>>>>> d8914c3a
	cluster->nrrun = cluster->num_cpus;
	cluster->enable = true;
	cluster->nr_not_preferred_cpus = 0;
	INIT_LIST_HEAD(&cluster->lru);
	spin_lock_init(&cluster->pending_lock);

	for_each_cpu(cpu, mask) {
		pr_info("Init CPU%u state\n", cpu);

		state = &per_cpu(cpu_state, cpu);
		state->cluster = cluster;
		state->cpu = cpu;
		list_add_tail(&state->sib, &cluster->lru);
	}
	cluster->active_cpus = get_active_cpu_count(cluster);

	cluster->core_ctl_thread = kthread_run(try_core_ctl, (void *) cluster,
					"core_ctl/%d", first_cpu);
	if (IS_ERR(cluster->core_ctl_thread))
		return PTR_ERR(cluster->core_ctl_thread);

	sched_setscheduler_nocheck(cluster->core_ctl_thread, SCHED_FIFO,
				   &param);

	cluster->inited = true;

	kobject_init(&cluster->kobj, &ktype_core_ctl);
	return kobject_add(&cluster->kobj, &dev->kobj, "core_ctl");
}

static int __init core_ctl_init(void)
{
<<<<<<< HEAD
	unsigned int cpu;
	struct cpumask cpus = *cpu_possible_mask;
=======
	struct sched_cluster *cluster;
	int ret;
>>>>>>> d8914c3a

	cpuhp_setup_state_nocalls(CPUHP_AP_ONLINE_DYN,
			"core_ctl/isolation:online",
			core_ctl_isolation_online_cpu, NULL);

	cpuhp_setup_state_nocalls(CPUHP_CORE_CTL_ISOLATION_DEAD,
			"core_ctl/isolation:dead",
			NULL, core_ctl_isolation_dead_cpu);

	for_each_sched_cluster(cluster) {
		ret = cluster_init(&cluster->cpus);
		if (ret)
			pr_warn("unable to create core ctl group: %d\n", ret);
	}

	initialized = true;
	return 0;
}

late_initcall(core_ctl_init);<|MERGE_RESOLUTION|>--- conflicted
+++ resolved
@@ -600,20 +600,12 @@
 	int need = 0;
 	int cpu;
 	struct cluster_data *prev_cluster;
-<<<<<<< HEAD
-	unsigned int prev_cluster_available_cpus;
-=======
->>>>>>> d8914c3a
 
 	if (index == 0)
 		return 0;
 
 	index--;
 	prev_cluster = &cluster_state[index];
-<<<<<<< HEAD
-	prev_cluster_available_cpus = prev_cluster->active_cpus +
-					prev_cluster->nr_isolated_cpus;
-=======
 
 	/*
 	 * Next cluster should not assist, while there are isolated cpus
@@ -621,20 +613,14 @@
 	 */
 	if (prev_cluster->nr_isolated_cpus)
 		return 0;
->>>>>>> d8914c3a
 
 	for_each_cpu(cpu, &prev_cluster->cpu_mask)
 		need += nr_stats[cpu].nr;
 
 	need += compute_prev_cluster_misfit_need(index);
 
-<<<<<<< HEAD
-	if (need > prev_cluster_available_cpus)
-		need = need - prev_cluster_available_cpus;
-=======
 	if (need > prev_cluster->active_cpus)
 		need = need - prev_cluster->active_cpus;
->>>>>>> d8914c3a
 	else
 		need = 0;
 
@@ -690,12 +676,7 @@
 	 * unisolate as many cores as the previous cluster
 	 * needs assistance with.
 	 */
-<<<<<<< HEAD
-	if (cluster->nr_prev_assist_thresh != 0 &&
-		cluster->nr_prev_assist >= cluster->nr_prev_assist_thresh)
-=======
 	if (cluster->nr_prev_assist >= cluster->nr_prev_assist_thresh)
->>>>>>> d8914c3a
 		new_need = new_need + cluster->nr_prev_assist;
 
 	/* only unisolate more cores if there are tasks to run */
@@ -1231,11 +1212,7 @@
 	cluster->need_cpus = cluster->num_cpus;
 	cluster->offline_delay_ms = 100;
 	cluster->task_thres = UINT_MAX;
-<<<<<<< HEAD
-	cluster->nr_prev_assist_thresh = 0;
-=======
 	cluster->nr_prev_assist_thresh = UINT_MAX;
->>>>>>> d8914c3a
 	cluster->nrrun = cluster->num_cpus;
 	cluster->enable = true;
 	cluster->nr_not_preferred_cpus = 0;
@@ -1268,13 +1245,8 @@
 
 static int __init core_ctl_init(void)
 {
-<<<<<<< HEAD
-	unsigned int cpu;
-	struct cpumask cpus = *cpu_possible_mask;
-=======
 	struct sched_cluster *cluster;
 	int ret;
->>>>>>> d8914c3a
 
 	cpuhp_setup_state_nocalls(CPUHP_AP_ONLINE_DYN,
 			"core_ctl/isolation:online",
