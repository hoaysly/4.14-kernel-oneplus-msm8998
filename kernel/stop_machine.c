/*
 * kernel/stop_machine.c
 *
 * Copyright (C) 2008, 2005	IBM Corporation.
 * Copyright (C) 2008, 2005	Rusty Russell rusty@rustcorp.com.au
 * Copyright (C) 2010		SUSE Linux Products GmbH
 * Copyright (C) 2010		Tejun Heo <tj@kernel.org>
 *
 * This file is released under the GPLv2 and any later version.
 */
#include <linux/completion.h>
#include <linux/cpu.h>
#include <linux/init.h>
#include <linux/kthread.h>
#include <linux/export.h>
#include <linux/percpu.h>
#include <linux/sched.h>
#include <linux/stop_machine.h>
#include <linux/interrupt.h>
#include <linux/kallsyms.h>
#include <linux/smpboot.h>
#include <linux/atomic.h>
#include <linux/nmi.h>
#include <linux/sched/wake_q.h>

/*
 * Structure to determine completion condition and record errors.  May
 * be shared by works on different cpus.
 */
struct cpu_stop_done {
	atomic_t		nr_todo;	/* nr left to execute */
	int			ret;		/* collected return value */
	struct completion	completion;	/* fired if nr_todo reaches 0 */
};

/* the actual stopper, one per every possible cpu, enabled on online cpus */
struct cpu_stopper {
	struct task_struct	*thread;

	raw_spinlock_t		lock;
	bool			enabled;	/* is this stopper enabled? */
	struct list_head	works;		/* list of pending works */

	struct cpu_stop_work	stop_work;	/* for stop_cpus */
};

static DEFINE_PER_CPU(struct cpu_stopper, cpu_stopper);
static bool stop_machine_initialized = false;

/* static data for stop_cpus */
static DEFINE_MUTEX(stop_cpus_mutex);
static bool stop_cpus_in_progress;

static void cpu_stop_init_done(struct cpu_stop_done *done, unsigned int nr_todo)
{
	memset(done, 0, sizeof(*done));
	atomic_set(&done->nr_todo, nr_todo);
	init_completion(&done->completion);
}

/* signal completion unless @done is NULL */
static void cpu_stop_signal_done(struct cpu_stop_done *done)
{
	if (atomic_dec_and_test(&done->nr_todo))
		complete(&done->completion);
}

static void __cpu_stop_queue_work(struct cpu_stopper *stopper,
					struct cpu_stop_work *work,
					struct wake_q_head *wakeq)
{
	list_add_tail(&work->list, &stopper->works);
	wake_q_add(wakeq, stopper->thread);
}

/* queue @work to @stopper.  if offline, @work is completed immediately */
static bool cpu_stop_queue_work(unsigned int cpu, struct cpu_stop_work *work)
{
	struct cpu_stopper *stopper = &per_cpu(cpu_stopper, cpu);
	DEFINE_WAKE_Q(wakeq);
	unsigned long flags;
	bool enabled;

	preempt_disable();
	raw_spin_lock_irqsave(&stopper->lock, flags);
	enabled = stopper->enabled;
	if (enabled)
		__cpu_stop_queue_work(stopper, work, &wakeq);
	else if (work->done)
		cpu_stop_signal_done(work->done);
	raw_spin_unlock_irqrestore(&stopper->lock, flags);

	wake_up_q(&wakeq);
	preempt_enable();

	return enabled;
}

/**
 * stop_one_cpu - stop a cpu
 * @cpu: cpu to stop
 * @fn: function to execute
 * @arg: argument to @fn
 *
 * Execute @fn(@arg) on @cpu.  @fn is run in a process context with
 * the highest priority preempting any task on the cpu and
 * monopolizing it.  This function returns after the execution is
 * complete.
 *
 * This function doesn't guarantee @cpu stays online till @fn
 * completes.  If @cpu goes down in the middle, execution may happen
 * partially or fully on different cpus.  @fn should either be ready
 * for that or the caller should ensure that @cpu stays online until
 * this function completes.
 *
 * CONTEXT:
 * Might sleep.
 *
 * RETURNS:
 * -ENOENT if @fn(@arg) was not executed because @cpu was offline;
 * otherwise, the return value of @fn.
 */
int stop_one_cpu(unsigned int cpu, cpu_stop_fn_t fn, void *arg)
{
	struct cpu_stop_done done;
	struct cpu_stop_work work = { .fn = fn, .arg = arg, .done = &done };

	cpu_stop_init_done(&done, 1);
	if (!cpu_stop_queue_work(cpu, &work))
		return -ENOENT;
	/*
	 * In case @cpu == smp_proccessor_id() we can avoid a sleep+wakeup
	 * cycle by doing a preemption:
	 */
	cond_resched();
	wait_for_completion(&done.completion);
	return done.ret;
}

/* This controls the threads on each CPU. */
enum multi_stop_state {
	/* Dummy starting state for thread. */
	MULTI_STOP_NONE,
	/* Awaiting everyone to be scheduled. */
	MULTI_STOP_PREPARE,
	/* Disable interrupts. */
	MULTI_STOP_DISABLE_IRQ,
	/* Run the function */
	MULTI_STOP_RUN,
	/* Exit */
	MULTI_STOP_EXIT,
};

struct multi_stop_data {
	cpu_stop_fn_t		fn;
	void			*data;
	/* Like num_online_cpus(), but hotplug cpu uses us, so we need this. */
	unsigned int		num_threads;
	const struct cpumask	*active_cpus;

	enum multi_stop_state	state;
	atomic_t		thread_ack;
};

static void set_state(struct multi_stop_data *msdata,
		      enum multi_stop_state newstate)
{
	/* Reset ack counter. */
	atomic_set(&msdata->thread_ack, msdata->num_threads);
	smp_wmb();
	msdata->state = newstate;
}

/* Last one to ack a state moves to the next state. */
static void ack_state(struct multi_stop_data *msdata)
{
	if (atomic_dec_and_test(&msdata->thread_ack))
		set_state(msdata, msdata->state + 1);
}

/* This is the cpu_stop function which stops the CPU. */
static int multi_cpu_stop(void *data)
{
	struct multi_stop_data *msdata = data;
	enum multi_stop_state curstate = MULTI_STOP_NONE;
	int cpu = smp_processor_id(), err = 0;
	unsigned long flags;
	bool is_active;

	/*
	 * When called from stop_machine_from_inactive_cpu(), irq might
	 * already be disabled.  Save the state and restore it on exit.
	 */
	local_save_flags(flags);

	if (!msdata->active_cpus)
		is_active = cpu == cpumask_first(cpu_online_mask);
	else
		is_active = cpumask_test_cpu(cpu, msdata->active_cpus);

	/* Simple state machine */
	do {
		/* Chill out and ensure we re-read multi_stop_state. */
		cpu_relax_yield();
		if (msdata->state != curstate) {
			curstate = msdata->state;
			switch (curstate) {
			case MULTI_STOP_DISABLE_IRQ:
				local_irq_disable();
				hard_irq_disable();
				break;
			case MULTI_STOP_RUN:
				if (is_active)
					err = msdata->fn(msdata->data);
				break;
			default:
				break;
			}
			ack_state(msdata);
		} else if (curstate > MULTI_STOP_PREPARE) {
			/*
			 * At this stage all other CPUs we depend on must spin
			 * in the same loop. Any reason for hard-lockup should
			 * be detected and reported on their side.
			 */
			touch_nmi_watchdog();
		}
	} while (curstate != MULTI_STOP_EXIT);

	local_irq_restore(flags);
	return err;
}

static int cpu_stop_queue_two_works(int cpu1, struct cpu_stop_work *work1,
				    int cpu2, struct cpu_stop_work *work2)
{
	struct cpu_stopper *stopper1 = per_cpu_ptr(&cpu_stopper, cpu1);
	struct cpu_stopper *stopper2 = per_cpu_ptr(&cpu_stopper, cpu2);
	DEFINE_WAKE_Q(wakeq);
	int err;

retry:
	/*
	 * The waking up of stopper threads has to happen in the same
	 * scheduling context as the queueing.  Otherwise, there is a
	 * possibility of one of the above stoppers being woken up by another
	 * CPU, and preempting us. This will cause us to not wake up the other
	 * stopper forever.
	 */
	preempt_disable();
	raw_spin_lock_irq(&stopper1->lock);
	raw_spin_lock_nested(&stopper2->lock, SINGLE_DEPTH_NESTING);

	if (!stopper1->enabled || !stopper2->enabled) {
		err = -ENOENT;
		goto unlock;
	}

	/*
	 * Ensure that if we race with __stop_cpus() the stoppers won't get
	 * queued up in reverse order leading to system deadlock.
	 *
	 * We can't miss stop_cpus_in_progress if queue_stop_cpus_work() has
	 * queued a work on cpu1 but not on cpu2, we hold both locks.
	 *
	 * It can be falsely true but it is safe to spin until it is cleared,
	 * queue_stop_cpus_work() does everything under preempt_disable().
	 */
	if (unlikely(stop_cpus_in_progress)) {
		err = -EDEADLK;
		goto unlock;
	}

	err = 0;
	__cpu_stop_queue_work(stopper1, work1, &wakeq);
	__cpu_stop_queue_work(stopper2, work2, &wakeq);
<<<<<<< HEAD

=======
	/*
	 * The waking up of stopper threads has to happen
	 * in the same scheduling context as the queueing.
	 * Otherwise, there is a possibility of one of the
	 * above stoppers being woken up by another CPU,
	 * and preempting us. This will cause us to n ot
	 * wake up the other stopper forever.
	 */
	preempt_disable();
>>>>>>> 8b11380a
unlock:
	raw_spin_unlock(&stopper2->lock);
	raw_spin_unlock_irq(&stopper1->lock);

	if (unlikely(err == -EDEADLK)) {
		preempt_enable();

		while (stop_cpus_in_progress)
			cpu_relax();

		goto retry;
	}

<<<<<<< HEAD
	wake_up_q(&wakeq);
	preempt_enable();
=======
	if (!err) {
		wake_up_q(&wakeq);
		preempt_enable();
	}
>>>>>>> 8b11380a

	return err;
}
/**
 * stop_two_cpus - stops two cpus
 * @cpu1: the cpu to stop
 * @cpu2: the other cpu to stop
 * @fn: function to execute
 * @arg: argument to @fn
 *
 * Stops both the current and specified CPU and runs @fn on one of them.
 *
 * returns when both are completed.
 */
int stop_two_cpus(unsigned int cpu1, unsigned int cpu2, cpu_stop_fn_t fn, void *arg)
{
	struct cpu_stop_done done;
	struct cpu_stop_work work1, work2;
	struct multi_stop_data msdata;

	msdata = (struct multi_stop_data){
		.fn = fn,
		.data = arg,
		.num_threads = 2,
		.active_cpus = cpumask_of(cpu1),
	};

	work1 = work2 = (struct cpu_stop_work){
		.fn = multi_cpu_stop,
		.arg = &msdata,
		.done = &done
	};

	cpu_stop_init_done(&done, 2);
	set_state(&msdata, MULTI_STOP_PREPARE);

	if (cpu1 > cpu2)
		swap(cpu1, cpu2);
	if (cpu_stop_queue_two_works(cpu1, &work1, cpu2, &work2))
		return -ENOENT;

	wait_for_completion(&done.completion);
	return done.ret;
}

/**
 * stop_one_cpu_nowait - stop a cpu but don't wait for completion
 * @cpu: cpu to stop
 * @fn: function to execute
 * @arg: argument to @fn
 * @work_buf: pointer to cpu_stop_work structure
 *
 * Similar to stop_one_cpu() but doesn't wait for completion.  The
 * caller is responsible for ensuring @work_buf is currently unused
 * and will remain untouched until stopper starts executing @fn.
 *
 * CONTEXT:
 * Don't care.
 *
 * RETURNS:
 * true if cpu_stop_work was queued successfully and @fn will be called,
 * false otherwise.
 */
bool stop_one_cpu_nowait(unsigned int cpu, cpu_stop_fn_t fn, void *arg,
			struct cpu_stop_work *work_buf)
{
	*work_buf = (struct cpu_stop_work){ .fn = fn, .arg = arg, };
	return cpu_stop_queue_work(cpu, work_buf);
}

static bool queue_stop_cpus_work(const struct cpumask *cpumask,
				 cpu_stop_fn_t fn, void *arg,
				 struct cpu_stop_done *done)
{
	struct cpu_stop_work *work;
	unsigned int cpu;
	bool queued = false;

	/*
	 * Disable preemption while queueing to avoid getting
	 * preempted by a stopper which might wait for other stoppers
	 * to enter @fn which can lead to deadlock.
	 */
	preempt_disable();
	stop_cpus_in_progress = true;
	for_each_cpu(cpu, cpumask) {
		work = &per_cpu(cpu_stopper.stop_work, cpu);
		work->fn = fn;
		work->arg = arg;
		work->done = done;
		if (cpu_stop_queue_work(cpu, work))
			queued = true;
	}
	stop_cpus_in_progress = false;
	preempt_enable();

	return queued;
}

static int __stop_cpus(const struct cpumask *cpumask,
		       cpu_stop_fn_t fn, void *arg)
{
	struct cpu_stop_done done;

	cpu_stop_init_done(&done, cpumask_weight(cpumask));
	if (!queue_stop_cpus_work(cpumask, fn, arg, &done))
		return -ENOENT;
	wait_for_completion(&done.completion);
	return done.ret;
}

/**
 * stop_cpus - stop multiple cpus
 * @cpumask: cpus to stop
 * @fn: function to execute
 * @arg: argument to @fn
 *
 * Execute @fn(@arg) on online cpus in @cpumask.  On each target cpu,
 * @fn is run in a process context with the highest priority
 * preempting any task on the cpu and monopolizing it.  This function
 * returns after all executions are complete.
 *
 * This function doesn't guarantee the cpus in @cpumask stay online
 * till @fn completes.  If some cpus go down in the middle, execution
 * on the cpu may happen partially or fully on different cpus.  @fn
 * should either be ready for that or the caller should ensure that
 * the cpus stay online until this function completes.
 *
 * All stop_cpus() calls are serialized making it safe for @fn to wait
 * for all cpus to start executing it.
 *
 * CONTEXT:
 * Might sleep.
 *
 * RETURNS:
 * -ENOENT if @fn(@arg) was not executed at all because all cpus in
 * @cpumask were offline; otherwise, 0 if all executions of @fn
 * returned 0, any non zero return value if any returned non zero.
 */
int stop_cpus(const struct cpumask *cpumask, cpu_stop_fn_t fn, void *arg)
{
	int ret;

	/* static works are used, process one request at a time */
	mutex_lock(&stop_cpus_mutex);
	ret = __stop_cpus(cpumask, fn, arg);
	mutex_unlock(&stop_cpus_mutex);
	return ret;
}

/**
 * try_stop_cpus - try to stop multiple cpus
 * @cpumask: cpus to stop
 * @fn: function to execute
 * @arg: argument to @fn
 *
 * Identical to stop_cpus() except that it fails with -EAGAIN if
 * someone else is already using the facility.
 *
 * CONTEXT:
 * Might sleep.
 *
 * RETURNS:
 * -EAGAIN if someone else is already stopping cpus, -ENOENT if
 * @fn(@arg) was not executed at all because all cpus in @cpumask were
 * offline; otherwise, 0 if all executions of @fn returned 0, any non
 * zero return value if any returned non zero.
 */
int try_stop_cpus(const struct cpumask *cpumask, cpu_stop_fn_t fn, void *arg)
{
	int ret;

	/* static works are used, process one request at a time */
	if (!mutex_trylock(&stop_cpus_mutex))
		return -EAGAIN;
	ret = __stop_cpus(cpumask, fn, arg);
	mutex_unlock(&stop_cpus_mutex);
	return ret;
}

static int cpu_stop_should_run(unsigned int cpu)
{
	struct cpu_stopper *stopper = &per_cpu(cpu_stopper, cpu);
	unsigned long flags;
	int run;

	raw_spin_lock_irqsave(&stopper->lock, flags);
	run = !list_empty(&stopper->works);
	raw_spin_unlock_irqrestore(&stopper->lock, flags);
	return run;
}

static void cpu_stopper_thread(unsigned int cpu)
{
	struct cpu_stopper *stopper = &per_cpu(cpu_stopper, cpu);
	struct cpu_stop_work *work;

repeat:
	work = NULL;
	raw_spin_lock_irq(&stopper->lock);
	if (!list_empty(&stopper->works)) {
		work = list_first_entry(&stopper->works,
					struct cpu_stop_work, list);
		list_del_init(&work->list);
	}
	raw_spin_unlock_irq(&stopper->lock);

	if (work) {
		cpu_stop_fn_t fn = work->fn;
		void *arg = work->arg;
		struct cpu_stop_done *done = work->done;
		int ret;

		/* cpu stop callbacks must not sleep, make in_atomic() == T */
		preempt_count_inc();
		ret = fn(arg);
		if (done) {
			if (ret)
				done->ret = ret;
			cpu_stop_signal_done(done);
		}
		preempt_count_dec();
		WARN_ONCE(preempt_count(),
			  "cpu_stop: %pf(%p) leaked preempt count\n", fn, arg);
		goto repeat;
	}
}

void stop_machine_park(int cpu)
{
	struct cpu_stopper *stopper = &per_cpu(cpu_stopper, cpu);
	/*
	 * Lockless. cpu_stopper_thread() will take stopper->lock and flush
	 * the pending works before it parks, until then it is fine to queue
	 * the new works.
	 */
	stopper->enabled = false;
	kthread_park(stopper->thread);
}

extern void sched_set_stop_task(int cpu, struct task_struct *stop);

static void cpu_stop_create(unsigned int cpu)
{
	sched_set_stop_task(cpu, per_cpu(cpu_stopper.thread, cpu));
}

static void cpu_stop_park(unsigned int cpu)
{
	struct cpu_stopper *stopper = &per_cpu(cpu_stopper, cpu);

	WARN_ON(!list_empty(&stopper->works));
}

void stop_machine_unpark(int cpu)
{
	struct cpu_stopper *stopper = &per_cpu(cpu_stopper, cpu);

	stopper->enabled = true;
	kthread_unpark(stopper->thread);
}

static struct smp_hotplug_thread cpu_stop_threads = {
	.store			= &cpu_stopper.thread,
	.thread_should_run	= cpu_stop_should_run,
	.thread_fn		= cpu_stopper_thread,
	.thread_comm		= "migration/%u",
	.create			= cpu_stop_create,
	.park			= cpu_stop_park,
	.selfparking		= true,
};

static int __init cpu_stop_init(void)
{
	unsigned int cpu;

	for_each_possible_cpu(cpu) {
		struct cpu_stopper *stopper = &per_cpu(cpu_stopper, cpu);

		raw_spin_lock_init(&stopper->lock);
		INIT_LIST_HEAD(&stopper->works);
	}

	BUG_ON(smpboot_register_percpu_thread(&cpu_stop_threads));
	stop_machine_unpark(raw_smp_processor_id());
	stop_machine_initialized = true;
	return 0;
}
early_initcall(cpu_stop_init);

int stop_machine_cpuslocked(cpu_stop_fn_t fn, void *data,
			    const struct cpumask *cpus)
{
	struct multi_stop_data msdata = {
		.fn = fn,
		.data = data,
		.num_threads = num_online_cpus(),
		.active_cpus = cpus,
	};

	lockdep_assert_cpus_held();

	if (!stop_machine_initialized) {
		/*
		 * Handle the case where stop_machine() is called
		 * early in boot before stop_machine() has been
		 * initialized.
		 */
		unsigned long flags;
		int ret;

		WARN_ON_ONCE(msdata.num_threads != 1);

		local_irq_save(flags);
		hard_irq_disable();
		ret = (*fn)(data);
		local_irq_restore(flags);

		return ret;
	}

	/* Set the initial state and stop all online cpus. */
	set_state(&msdata, MULTI_STOP_PREPARE);
	return stop_cpus(cpu_online_mask, multi_cpu_stop, &msdata);
}

int stop_machine(cpu_stop_fn_t fn, void *data, const struct cpumask *cpus)
{
	int ret;

	/* No CPUs can come up or down during this. */
	cpus_read_lock();
	ret = stop_machine_cpuslocked(fn, data, cpus);
	cpus_read_unlock();
	return ret;
}
EXPORT_SYMBOL_GPL(stop_machine);

/**
 * stop_machine_from_inactive_cpu - stop_machine() from inactive CPU
 * @fn: the function to run
 * @data: the data ptr for the @fn()
 * @cpus: the cpus to run the @fn() on (NULL = any online cpu)
 *
 * This is identical to stop_machine() but can be called from a CPU which
 * is not active.  The local CPU is in the process of hotplug (so no other
 * CPU hotplug can start) and not marked active and doesn't have enough
 * context to sleep.
 *
 * This function provides stop_machine() functionality for such state by
 * using busy-wait for synchronization and executing @fn directly for local
 * CPU.
 *
 * CONTEXT:
 * Local CPU is inactive.  Temporarily stops all active CPUs.
 *
 * RETURNS:
 * 0 if all executions of @fn returned 0, any non zero return value if any
 * returned non zero.
 */
int stop_machine_from_inactive_cpu(cpu_stop_fn_t fn, void *data,
				  const struct cpumask *cpus)
{
	struct multi_stop_data msdata = { .fn = fn, .data = data,
					    .active_cpus = cpus };
	struct cpu_stop_done done;
	int ret;

	/* Local CPU must be inactive and CPU hotplug in progress. */
	BUG_ON(cpu_active(raw_smp_processor_id()));
	msdata.num_threads = num_active_cpus() + 1;	/* +1 for local */

	/* No proper task established and can't sleep - busy wait for lock. */
	while (!mutex_trylock(&stop_cpus_mutex))
		cpu_relax();

	/* Schedule work on other CPUs and execute directly for local CPU */
	set_state(&msdata, MULTI_STOP_PREPARE);
	cpu_stop_init_done(&done, num_active_cpus());
	queue_stop_cpus_work(cpu_active_mask, multi_cpu_stop, &msdata,
			     &done);
	ret = multi_cpu_stop(&msdata);

	/* Busy wait for completion. */
	while (!completion_done(&done.completion))
		cpu_relax();

	mutex_unlock(&stop_cpus_mutex);
	return ret ?: done.ret;
}<|MERGE_RESOLUTION|>--- conflicted
+++ resolved
@@ -274,19 +274,6 @@
 	err = 0;
 	__cpu_stop_queue_work(stopper1, work1, &wakeq);
 	__cpu_stop_queue_work(stopper2, work2, &wakeq);
-<<<<<<< HEAD
-
-=======
-	/*
-	 * The waking up of stopper threads has to happen
-	 * in the same scheduling context as the queueing.
-	 * Otherwise, there is a possibility of one of the
-	 * above stoppers being woken up by another CPU,
-	 * and preempting us. This will cause us to n ot
-	 * wake up the other stopper forever.
-	 */
-	preempt_disable();
->>>>>>> 8b11380a
 unlock:
 	raw_spin_unlock(&stopper2->lock);
 	raw_spin_unlock_irq(&stopper1->lock);
@@ -300,15 +287,8 @@
 		goto retry;
 	}
 
-<<<<<<< HEAD
-	wake_up_q(&wakeq);
-	preempt_enable();
-=======
-	if (!err) {
-		wake_up_q(&wakeq);
-		preempt_enable();
-	}
->>>>>>> 8b11380a
+        wake_up_q(&wakeq);
+        preempt_enable();
 
 	return err;
 }
