--- conflicted
+++ resolved
@@ -15,35 +15,8 @@
 #include <linux/stop_machine.h>
 #include <linux/mutex.h>
 
-<<<<<<< HEAD
-/*
- * Represents all cpu's present in the system
- * In systems capable of hotplug, this map could dynamically grow
- * as new cpu's are detected in the system via any platform specific
- * method, such as ACPI for e.g.
- */
-cpumask_t cpu_present_map __read_mostly;
-EXPORT_SYMBOL(cpu_present_map);
-
-/*
- * Represents all cpu's that are currently online.
- */
-cpumask_t cpu_online_map __read_mostly;
-EXPORT_SYMBOL(cpu_online_map);
-
-#ifdef CONFIG_INIT_ALL_POSSIBLE
-cpumask_t cpu_possible_map __read_mostly = CPU_MASK_ALL;
-#else
-cpumask_t cpu_possible_map __read_mostly;
-#endif
-EXPORT_SYMBOL(cpu_possible_map);
-
-#ifdef CONFIG_SMP
-/* Serializes the updates to cpu_online_map, cpu_present_map */
-=======
 #ifdef CONFIG_SMP
 /* Serializes the updates to cpu_online_mask, cpu_present_mask */
->>>>>>> ab14398a
 static DEFINE_MUTEX(cpu_add_remove_lock);
 
 static __cpuinitdata RAW_NOTIFIER_HEAD(cpu_chain);
