/*
   BlueZ - Bluetooth protocol stack for Linux
   Copyright (c) 2000-2001, 2010, Code Aurora Forum. All rights reserved.

   Written 2000,2001 by Maxim Krasnyansky <maxk@qualcomm.com>

   This program is free software; you can redistribute it and/or modify
   it under the terms of the GNU General Public License version 2 as
   published by the Free Software Foundation;

   THE SOFTWARE IS PROVIDED "AS IS", WITHOUT WARRANTY OF ANY KIND, EXPRESS
   OR IMPLIED, INCLUDING BUT NOT LIMITED TO THE WARRANTIES OF MERCHANTABILITY,
   FITNESS FOR A PARTICULAR PURPOSE AND NONINFRINGEMENT OF THIRD PARTY RIGHTS.
   IN NO EVENT SHALL THE COPYRIGHT HOLDER(S) AND AUTHOR(S) BE LIABLE FOR ANY
   CLAIM, OR ANY SPECIAL INDIRECT OR CONSEQUENTIAL DAMAGES, OR ANY DAMAGES
   WHATSOEVER RESULTING FROM LOSS OF USE, DATA OR PROFITS, WHETHER IN AN
   ACTION OF CONTRACT, NEGLIGENCE OR OTHER TORTIOUS ACTION, ARISING OUT OF
   OR IN CONNECTION WITH THE USE OR PERFORMANCE OF THIS SOFTWARE.

   ALL LIABILITY, INCLUDING LIABILITY FOR INFRINGEMENT OF ANY PATENTS,
   COPYRIGHTS, TRADEMARKS OR OTHER RIGHTS, RELATING TO USE OF THIS
   SOFTWARE IS DISCLAIMED.
*/

/* Bluetooth HCI connection handling. */

#include <linux/module.h>

#include <linux/types.h>
#include <linux/errno.h>
#include <linux/kernel.h>
#include <linux/slab.h>
#include <linux/poll.h>
#include <linux/fcntl.h>
#include <linux/init.h>
#include <linux/skbuff.h>
#include <linux/interrupt.h>
#include <linux/notifier.h>
#include <net/sock.h>

#include <asm/system.h>
#include <linux/uaccess.h>
#include <asm/unaligned.h>

#include <net/bluetooth/bluetooth.h>
#include <net/bluetooth/hci_core.h>

static void hci_le_connect(struct hci_conn *conn)
{
	struct hci_dev *hdev = conn->hdev;
	struct hci_cp_le_create_conn cp;

	conn->state = BT_CONNECT;
	conn->out = 1;
	conn->link_mode |= HCI_LM_MASTER;
	conn->sec_level = BT_SECURITY_LOW;

	memset(&cp, 0, sizeof(cp));
	cp.scan_interval = cpu_to_le16(0x0060);
	cp.scan_window = cpu_to_le16(0x0030);
	bacpy(&cp.peer_addr, &conn->dst);
	cp.peer_addr_type = conn->dst_type;
	cp.conn_interval_min = cpu_to_le16(0x0028);
	cp.conn_interval_max = cpu_to_le16(0x0038);
	cp.supervision_timeout = cpu_to_le16(0x002a);
	cp.min_ce_len = cpu_to_le16(0x0000);
	cp.max_ce_len = cpu_to_le16(0x0000);

	hci_send_cmd(hdev, HCI_OP_LE_CREATE_CONN, sizeof(cp), &cp);
}

static void hci_le_connect_cancel(struct hci_conn *conn)
{
	hci_send_cmd(conn->hdev, HCI_OP_LE_CREATE_CONN_CANCEL, 0, NULL);
}

void hci_acl_connect(struct hci_conn *conn)
{
	struct hci_dev *hdev = conn->hdev;
	struct inquiry_entry *ie;
	struct hci_cp_create_conn cp;

	BT_DBG("%p", conn);

	conn->state = BT_CONNECT;
	conn->out = 1;

	conn->link_mode = HCI_LM_MASTER;

	conn->attempt++;

	conn->link_policy = hdev->link_policy;

	memset(&cp, 0, sizeof(cp));
	bacpy(&cp.bdaddr, &conn->dst);
	cp.pscan_rep_mode = 0x02;

	ie = hci_inquiry_cache_lookup(hdev, &conn->dst);
	if (ie) {
		if (inquiry_entry_age(ie) <= INQUIRY_ENTRY_AGE_MAX) {
			cp.pscan_rep_mode = ie->data.pscan_rep_mode;
			cp.pscan_mode     = ie->data.pscan_mode;
			cp.clock_offset   = ie->data.clock_offset |
							cpu_to_le16(0x8000);
		}

		memcpy(conn->dev_class, ie->data.dev_class, 3);
		conn->ssp_mode = ie->data.ssp_mode;
	}

	cp.pkt_type = cpu_to_le16(conn->pkt_type);
	if (lmp_rswitch_capable(hdev) && !(hdev->link_mode & HCI_LM_MASTER))
		cp.role_switch = 0x01;
	else
		cp.role_switch = 0x00;

	hci_send_cmd(hdev, HCI_OP_CREATE_CONN, sizeof(cp), &cp);
}

static void hci_acl_connect_cancel(struct hci_conn *conn)
{
	struct hci_cp_create_conn_cancel cp;

	BT_DBG("%p", conn);

	if (conn->hdev->hci_ver < BLUETOOTH_VER_1_2)
		return;

	bacpy(&cp.bdaddr, &conn->dst);
	hci_send_cmd(conn->hdev, HCI_OP_CREATE_CONN_CANCEL, sizeof(cp), &cp);
}

void hci_acl_disconn(struct hci_conn *conn, __u8 reason)
{
	struct hci_cp_disconnect cp;

	BT_DBG("%p", conn);

	conn->state = BT_DISCONN;

	cp.handle = cpu_to_le16(conn->handle);
	cp.reason = reason;
	hci_send_cmd(conn->hdev, HCI_OP_DISCONNECT, sizeof(cp), &cp);
}

void hci_add_sco(struct hci_conn *conn, __u16 handle)
{
	struct hci_dev *hdev = conn->hdev;
	struct hci_cp_add_sco cp;

	BT_DBG("%p", conn);

	conn->state = BT_CONNECT;
	conn->out = 1;

	conn->attempt++;

	cp.handle   = cpu_to_le16(handle);
	cp.pkt_type = cpu_to_le16(conn->pkt_type);

	hci_send_cmd(hdev, HCI_OP_ADD_SCO, sizeof(cp), &cp);
}

void hci_setup_sync(struct hci_conn *conn, __u16 handle)
{
	struct hci_dev *hdev = conn->hdev;
	struct hci_cp_setup_sync_conn cp;

	BT_DBG("%p", conn);

	conn->state = BT_CONNECT;
	conn->out = 1;

	conn->attempt++;

	cp.handle   = cpu_to_le16(handle);
	cp.pkt_type = cpu_to_le16(conn->pkt_type);

	cp.tx_bandwidth   = cpu_to_le32(0x00001f40);
	cp.rx_bandwidth   = cpu_to_le32(0x00001f40);
	cp.max_latency    = cpu_to_le16(0xffff);
	cp.voice_setting  = cpu_to_le16(hdev->voice_setting);
	cp.retrans_effort = 0xff;

	hci_send_cmd(hdev, HCI_OP_SETUP_SYNC_CONN, sizeof(cp), &cp);
}

void hci_le_conn_update(struct hci_conn *conn, u16 min, u16 max,
					u16 latency, u16 to_multiplier)
{
	struct hci_cp_le_conn_update cp;
	struct hci_dev *hdev = conn->hdev;

	memset(&cp, 0, sizeof(cp));

	cp.handle		= cpu_to_le16(conn->handle);
	cp.conn_interval_min	= cpu_to_le16(min);
	cp.conn_interval_max	= cpu_to_le16(max);
	cp.conn_latency		= cpu_to_le16(latency);
	cp.supervision_timeout	= cpu_to_le16(to_multiplier);
	cp.min_ce_len		= cpu_to_le16(0x0001);
	cp.max_ce_len		= cpu_to_le16(0x0001);

	hci_send_cmd(hdev, HCI_OP_LE_CONN_UPDATE, sizeof(cp), &cp);
}
EXPORT_SYMBOL(hci_le_conn_update);

void hci_le_start_enc(struct hci_conn *conn, __le16 ediv, __u8 rand[8],
							__u8 ltk[16])
{
	struct hci_dev *hdev = conn->hdev;
	struct hci_cp_le_start_enc cp;

	BT_DBG("%p", conn);

	memset(&cp, 0, sizeof(cp));

	cp.handle = cpu_to_le16(conn->handle);
	memcpy(cp.ltk, ltk, sizeof(cp.ltk));
	cp.ediv = ediv;
	memcpy(cp.rand, rand, sizeof(cp.rand));

	hci_send_cmd(hdev, HCI_OP_LE_START_ENC, sizeof(cp), &cp);
}
EXPORT_SYMBOL(hci_le_start_enc);

void hci_le_ltk_reply(struct hci_conn *conn, u8 ltk[16])
{
	struct hci_dev *hdev = conn->hdev;
	struct hci_cp_le_ltk_reply cp;

	BT_DBG("%p", conn);

	memset(&cp, 0, sizeof(cp));

	cp.handle = cpu_to_le16(conn->handle);
	memcpy(cp.ltk, ltk, sizeof(ltk));

	hci_send_cmd(hdev, HCI_OP_LE_LTK_REPLY, sizeof(cp), &cp);
}
EXPORT_SYMBOL(hci_le_ltk_reply);

void hci_le_ltk_neg_reply(struct hci_conn *conn)
{
	struct hci_dev *hdev = conn->hdev;
	struct hci_cp_le_ltk_neg_reply cp;

	BT_DBG("%p", conn);

	memset(&cp, 0, sizeof(cp));

	cp.handle = cpu_to_le16(conn->handle);

	hci_send_cmd(hdev, HCI_OP_LE_LTK_NEG_REPLY, sizeof(cp), &cp);
}

/* Device _must_ be locked */
void hci_sco_setup(struct hci_conn *conn, __u8 status)
{
	struct hci_conn *sco = conn->link;

	BT_DBG("%p", conn);

	if (!sco)
		return;

	if (!status) {
		if (lmp_esco_capable(conn->hdev))
			hci_setup_sync(sco, conn->handle);
		else
			hci_add_sco(sco, conn->handle);
	} else {
		hci_proto_connect_cfm(sco, status);
		hci_conn_del(sco);
	}
}

static void hci_conn_timeout(struct work_struct *work)
{
	struct hci_conn *conn = container_of(work, struct hci_conn,
							disc_work.work);
	struct hci_dev *hdev = conn->hdev;
	__u8 reason;

	BT_DBG("conn %p state %d", conn, conn->state);

	if (atomic_read(&conn->refcnt))
		return;

	hci_dev_lock(hdev);

	switch (conn->state) {
	case BT_CONNECT:
	case BT_CONNECT2:
		if (conn->out) {
			if (conn->type == ACL_LINK)
				hci_acl_connect_cancel(conn);
			else if (conn->type == LE_LINK)
				hci_le_connect_cancel(conn);
		}
		break;
	case BT_CONFIG:
	case BT_CONNECTED:
		reason = hci_proto_disconn_ind(conn);
		hci_acl_disconn(conn, reason);
		break;
	default:
		conn->state = BT_CLOSED;
		break;
	}

	hci_dev_unlock(hdev);
}

/* Enter sniff mode */
static void hci_conn_enter_sniff_mode(struct hci_conn *conn)
{
	struct hci_dev *hdev = conn->hdev;

	BT_DBG("conn %p mode %d", conn, conn->mode);

	if (test_bit(HCI_RAW, &hdev->flags))
		return;

	if (!lmp_sniff_capable(hdev) || !lmp_sniff_capable(conn))
		return;

	if (conn->mode != HCI_CM_ACTIVE || !(conn->link_policy & HCI_LP_SNIFF))
		return;

	if (lmp_sniffsubr_capable(hdev) && lmp_sniffsubr_capable(conn)) {
		struct hci_cp_sniff_subrate cp;
		cp.handle             = cpu_to_le16(conn->handle);
		cp.max_latency        = cpu_to_le16(0);
		cp.min_remote_timeout = cpu_to_le16(0);
		cp.min_local_timeout  = cpu_to_le16(0);
		hci_send_cmd(hdev, HCI_OP_SNIFF_SUBRATE, sizeof(cp), &cp);
	}

	if (!test_and_set_bit(HCI_CONN_MODE_CHANGE_PEND, &conn->pend)) {
		struct hci_cp_sniff_mode cp;
		cp.handle       = cpu_to_le16(conn->handle);
		cp.max_interval = cpu_to_le16(hdev->sniff_max_interval);
		cp.min_interval = cpu_to_le16(hdev->sniff_min_interval);
		cp.attempt      = cpu_to_le16(4);
		cp.timeout      = cpu_to_le16(1);
		hci_send_cmd(hdev, HCI_OP_SNIFF_MODE, sizeof(cp), &cp);
	}
}

static void hci_conn_idle(unsigned long arg)
{
	struct hci_conn *conn = (void *) arg;

	BT_DBG("conn %p mode %d", conn, conn->mode);

	hci_conn_enter_sniff_mode(conn);
}

static void hci_conn_auto_accept(unsigned long arg)
{
	struct hci_conn *conn = (void *) arg;
	struct hci_dev *hdev = conn->hdev;

	hci_send_cmd(hdev, HCI_OP_USER_CONFIRM_REPLY, sizeof(conn->dst),
								&conn->dst);
}

struct hci_conn *hci_conn_add(struct hci_dev *hdev, int type, bdaddr_t *dst)
{
	struct hci_conn *conn;

	BT_DBG("%s dst %s", hdev->name, batostr(dst));

	conn = kzalloc(sizeof(struct hci_conn), GFP_ATOMIC);
	if (!conn)
		return NULL;

	bacpy(&conn->dst, dst);
	conn->hdev  = hdev;
	conn->type  = type;
	conn->mode  = HCI_CM_ACTIVE;
	conn->state = BT_OPEN;
	conn->auth_type = HCI_AT_GENERAL_BONDING;
	conn->io_capability = hdev->io_capability;
	conn->remote_auth = 0xff;
	conn->key_type = 0xff;

	conn->power_save = 1;
	conn->disc_timeout = HCI_DISCONN_TIMEOUT;

	switch (type) {
	case ACL_LINK:
		conn->pkt_type = hdev->pkt_type & ACL_PTYPE_MASK;
		break;
	case SCO_LINK:
		if (lmp_esco_capable(hdev))
			conn->pkt_type = (hdev->esco_type & SCO_ESCO_MASK) |
					(hdev->esco_type & EDR_ESCO_MASK);
		else
			conn->pkt_type = hdev->pkt_type & SCO_PTYPE_MASK;
		break;
	case ESCO_LINK:
		conn->pkt_type = hdev->esco_type & ~EDR_ESCO_MASK;
		break;
	}

	skb_queue_head_init(&conn->data_q);

<<<<<<< HEAD
	hci_chan_hash_init(conn);

	setup_timer(&conn->disc_timer, hci_conn_timeout, (unsigned long)conn);
=======
	INIT_LIST_HEAD(&conn->chan_list);;

	INIT_DELAYED_WORK(&conn->disc_work, hci_conn_timeout);
>>>>>>> dc0d633e
	setup_timer(&conn->idle_timer, hci_conn_idle, (unsigned long)conn);
	setup_timer(&conn->auto_accept_timer, hci_conn_auto_accept,
							(unsigned long) conn);

	atomic_set(&conn->refcnt, 0);

	hci_dev_hold(hdev);

	hci_conn_hash_add(hdev, conn);
	if (hdev->notify)
		hdev->notify(hdev, HCI_NOTIFY_CONN_ADD);

	atomic_set(&conn->devref, 0);

	hci_conn_init_sysfs(conn);

	return conn;
}

int hci_conn_del(struct hci_conn *conn)
{
	struct hci_dev *hdev = conn->hdev;

	BT_DBG("%s conn %p handle %d", hdev->name, conn, conn->handle);

	del_timer(&conn->idle_timer);

	cancel_delayed_work_sync(&conn->disc_work);

	del_timer(&conn->auto_accept_timer);

	if (conn->type == ACL_LINK) {
		struct hci_conn *sco = conn->link;
		if (sco)
			sco->link = NULL;

		/* Unacked frames */
		hdev->acl_cnt += conn->sent;
	} else if (conn->type == LE_LINK) {
		if (hdev->le_pkts)
			hdev->le_cnt += conn->sent;
		else
			hdev->acl_cnt += conn->sent;
	} else {
		struct hci_conn *acl = conn->link;
		if (acl) {
			acl->link = NULL;
			hci_conn_put(acl);
		}
	}


	hci_chan_list_flush(conn);

	hci_chan_hash_flush(conn);

	hci_conn_hash_del(hdev, conn);
	if (hdev->notify)
		hdev->notify(hdev, HCI_NOTIFY_CONN_DEL);

	skb_queue_purge(&conn->data_q);

	hci_conn_put_device(conn);

	hci_dev_put(hdev);

	if (conn->handle == 0)
		kfree(conn);

	return 0;
}

struct hci_dev *hci_get_route(bdaddr_t *dst, bdaddr_t *src)
{
	int use_src = bacmp(src, BDADDR_ANY);
	struct hci_dev *hdev = NULL, *d;

	BT_DBG("%s -> %s", batostr(src), batostr(dst));

<<<<<<< HEAD
	read_lock_bh(&hci_dev_list_lock);
=======
	read_lock(&hci_dev_list_lock);
>>>>>>> dc0d633e

	list_for_each_entry(d, &hci_dev_list, list) {
		if (!test_bit(HCI_UP, &d->flags) || test_bit(HCI_RAW, &d->flags))
			continue;

		/* Simple routing:
		 *   No source address - find interface with bdaddr != dst
		 *   Source address    - find interface with bdaddr == src
		 */

		if (use_src) {
			if (!bacmp(&d->bdaddr, src)) {
				hdev = d; break;
			}
		} else {
			if (bacmp(&d->bdaddr, dst)) {
				hdev = d; break;
			}
		}
	}

	if (hdev)
		hdev = hci_dev_hold(hdev);

	read_unlock(&hci_dev_list_lock);
	return hdev;
}
EXPORT_SYMBOL(hci_get_route);

/* Create SCO, ACL or LE connection.
 * Device _must_ be locked */
struct hci_conn *hci_connect(struct hci_dev *hdev, int type, bdaddr_t *dst, __u8 sec_level, __u8 auth_type)
{
	struct hci_conn *acl;
	struct hci_conn *sco;
	struct hci_conn *le;

	BT_DBG("%s dst %s", hdev->name, batostr(dst));

	if (type == LE_LINK) {
		struct adv_entry *entry;

		le = hci_conn_hash_lookup_ba(hdev, LE_LINK, dst);
		if (le)
			return ERR_PTR(-EBUSY);

		entry = hci_find_adv_entry(hdev, dst);
		if (!entry)
			return ERR_PTR(-EHOSTUNREACH);

		le = hci_conn_add(hdev, LE_LINK, dst);
		if (!le)
			return ERR_PTR(-ENOMEM);

		le->dst_type = entry->bdaddr_type;

		hci_le_connect(le);

		hci_conn_hold(le);

		return le;
	}

	acl = hci_conn_hash_lookup_ba(hdev, ACL_LINK, dst);
	if (!acl) {
		acl = hci_conn_add(hdev, ACL_LINK, dst);
		if (!acl)
			return NULL;
	}

	hci_conn_hold(acl);

	if (acl->state == BT_OPEN || acl->state == BT_CLOSED) {
		acl->sec_level = BT_SECURITY_LOW;
		acl->pending_sec_level = sec_level;
		acl->auth_type = auth_type;
		hci_acl_connect(acl);
	}

	if (type == ACL_LINK)
		return acl;

	sco = hci_conn_hash_lookup_ba(hdev, type, dst);
	if (!sco) {
		sco = hci_conn_add(hdev, type, dst);
		if (!sco) {
			hci_conn_put(acl);
			return NULL;
		}
	}

	acl->link = sco;
	sco->link = acl;

	hci_conn_hold(sco);

	if (acl->state == BT_CONNECTED &&
			(sco->state == BT_OPEN || sco->state == BT_CLOSED)) {
		acl->power_save = 1;
		hci_conn_enter_active_mode(acl, BT_POWER_FORCE_ACTIVE_ON);

		if (test_bit(HCI_CONN_MODE_CHANGE_PEND, &acl->pend)) {
			/* defer SCO setup until mode change completed */
			set_bit(HCI_CONN_SCO_SETUP_PEND, &acl->pend);
			return sco;
		}

		hci_sco_setup(acl, 0x00);
	}

	return sco;
}
EXPORT_SYMBOL(hci_connect);

/* Check link security requirement */
int hci_conn_check_link_mode(struct hci_conn *conn)
{
	BT_DBG("conn %p", conn);

	if (conn->ssp_mode > 0 && conn->hdev->ssp_mode > 0 &&
					!(conn->link_mode & HCI_LM_ENCRYPT))
		return 0;

	return 1;
}
EXPORT_SYMBOL(hci_conn_check_link_mode);

/* Authenticate remote device */
static int hci_conn_auth(struct hci_conn *conn, __u8 sec_level, __u8 auth_type)
{
	BT_DBG("conn %p", conn);

	if (conn->pending_sec_level > sec_level)
		sec_level = conn->pending_sec_level;

	if (sec_level > conn->sec_level)
		conn->pending_sec_level = sec_level;
	else if (conn->link_mode & HCI_LM_AUTH)
		return 1;

	/* Make sure we preserve an existing MITM requirement*/
	auth_type |= (conn->auth_type & 0x01);

	conn->auth_type = auth_type;

	if (!test_and_set_bit(HCI_CONN_AUTH_PEND, &conn->pend)) {
		struct hci_cp_auth_requested cp;
		cp.handle = cpu_to_le16(conn->handle);
		hci_send_cmd(conn->hdev, HCI_OP_AUTH_REQUESTED,
							sizeof(cp), &cp);
		if (conn->key_type != 0xff)
			set_bit(HCI_CONN_REAUTH_PEND, &conn->pend);
	}

	return 0;
}

/* Encrypt the the link */
static void hci_conn_encrypt(struct hci_conn *conn)
{
	BT_DBG("conn %p", conn);

	if (!test_and_set_bit(HCI_CONN_ENCRYPT_PEND, &conn->pend)) {
		struct hci_cp_set_conn_encrypt cp;
		cp.handle  = cpu_to_le16(conn->handle);
		cp.encrypt = 0x01;
		hci_send_cmd(conn->hdev, HCI_OP_SET_CONN_ENCRYPT, sizeof(cp),
									&cp);
	}
}

/* Enable security */
int hci_conn_security(struct hci_conn *conn, __u8 sec_level, __u8 auth_type)
{
	BT_DBG("conn %p", conn);

	/* For sdp we don't need the link key. */
	if (sec_level == BT_SECURITY_SDP)
		return 1;

	/* For non 2.1 devices and low security level we don't need the link
	   key. */
	if (sec_level == BT_SECURITY_LOW &&
				(!conn->ssp_mode || !conn->hdev->ssp_mode))
		return 1;

	/* For other security levels we need the link key. */
	if (!(conn->link_mode & HCI_LM_AUTH))
		goto auth;

	/* An authenticated combination key has sufficient security for any
	   security level. */
	if (conn->key_type == HCI_LK_AUTH_COMBINATION)
		goto encrypt;

	/* An unauthenticated combination key has sufficient security for
	   security level 1 and 2. */
	if (conn->key_type == HCI_LK_UNAUTH_COMBINATION &&
			(sec_level == BT_SECURITY_MEDIUM ||
			sec_level == BT_SECURITY_LOW))
		goto encrypt;

	/* A combination key has always sufficient security for the security
	   levels 1 or 2. High security level requires the combination key
	   is generated using maximum PIN code length (16).
	   For pre 2.1 units. */
	if (conn->key_type == HCI_LK_COMBINATION &&
			(sec_level != BT_SECURITY_HIGH ||
			conn->pin_length == 16))
		goto encrypt;

auth:
	if (test_bit(HCI_CONN_ENCRYPT_PEND, &conn->pend))
		return 0;

	if (!hci_conn_auth(conn, sec_level, auth_type))
		return 0;

encrypt:
	if (conn->link_mode & HCI_LM_ENCRYPT)
		return 1;

	hci_conn_encrypt(conn);
	return 0;
}
EXPORT_SYMBOL(hci_conn_security);

/* Check secure link requirement */
int hci_conn_check_secure(struct hci_conn *conn, __u8 sec_level)
{
	BT_DBG("conn %p", conn);

	if (sec_level != BT_SECURITY_HIGH)
		return 1; /* Accept if non-secure is required */

	if (conn->sec_level == BT_SECURITY_HIGH)
		return 1;

	return 0; /* Reject not secure link */
}
EXPORT_SYMBOL(hci_conn_check_secure);

/* Change link key */
int hci_conn_change_link_key(struct hci_conn *conn)
{
	BT_DBG("conn %p", conn);

	if (!test_and_set_bit(HCI_CONN_AUTH_PEND, &conn->pend)) {
		struct hci_cp_change_conn_link_key cp;
		cp.handle = cpu_to_le16(conn->handle);
		hci_send_cmd(conn->hdev, HCI_OP_CHANGE_CONN_LINK_KEY,
							sizeof(cp), &cp);
	}

	return 0;
}
EXPORT_SYMBOL(hci_conn_change_link_key);

/* Switch role */
int hci_conn_switch_role(struct hci_conn *conn, __u8 role)
{
	BT_DBG("conn %p", conn);

	if (!role && conn->link_mode & HCI_LM_MASTER)
		return 1;

	if (!test_and_set_bit(HCI_CONN_RSWITCH_PEND, &conn->pend)) {
		struct hci_cp_switch_role cp;
		bacpy(&cp.bdaddr, &conn->dst);
		cp.role = role;
		hci_send_cmd(conn->hdev, HCI_OP_SWITCH_ROLE, sizeof(cp), &cp);
	}

	return 0;
}
EXPORT_SYMBOL(hci_conn_switch_role);

/* Enter active mode */
void hci_conn_enter_active_mode(struct hci_conn *conn, __u8 force_active)
{
	struct hci_dev *hdev = conn->hdev;

	BT_DBG("conn %p mode %d", conn, conn->mode);

	if (test_bit(HCI_RAW, &hdev->flags))
		return;

	if (conn->mode != HCI_CM_SNIFF)
		goto timer;

	if (!conn->power_save && !force_active)
		goto timer;

	if (!test_and_set_bit(HCI_CONN_MODE_CHANGE_PEND, &conn->pend)) {
		struct hci_cp_exit_sniff_mode cp;
		cp.handle = cpu_to_le16(conn->handle);
		hci_send_cmd(hdev, HCI_OP_EXIT_SNIFF_MODE, sizeof(cp), &cp);
	}

timer:
	if (hdev->idle_timeout > 0)
		mod_timer(&conn->idle_timer,
			jiffies + msecs_to_jiffies(hdev->idle_timeout));
}

/* Drop all connection on the device */
void hci_conn_hash_flush(struct hci_dev *hdev)
{
	struct hci_conn_hash *h = &hdev->conn_hash;
	struct hci_conn *c;

	BT_DBG("hdev %s", hdev->name);

	list_for_each_entry_rcu(c, &h->list, list) {
		c->state = BT_CLOSED;

		hci_proto_disconn_cfm(c, HCI_ERROR_LOCAL_HOST_TERM);
		hci_conn_del(c);
	}
}

/* Check pending connect attempts */
void hci_conn_check_pending(struct hci_dev *hdev)
{
	struct hci_conn *conn;

	BT_DBG("hdev %s", hdev->name);

	hci_dev_lock(hdev);

	conn = hci_conn_hash_lookup_state(hdev, ACL_LINK, BT_CONNECT2);
	if (conn)
		hci_acl_connect(conn);

	hci_dev_unlock(hdev);
}

void hci_conn_hold_device(struct hci_conn *conn)
{
	atomic_inc(&conn->devref);
}
EXPORT_SYMBOL(hci_conn_hold_device);

void hci_conn_put_device(struct hci_conn *conn)
{
	if (atomic_dec_and_test(&conn->devref))
		hci_conn_del_sysfs(conn);
}
EXPORT_SYMBOL(hci_conn_put_device);

int hci_get_conn_list(void __user *arg)
{
	register struct hci_conn *c;
	struct hci_conn_list_req req, *cl;
	struct hci_conn_info *ci;
	struct hci_dev *hdev;
	int n = 0, size, err;

	if (copy_from_user(&req, arg, sizeof(req)))
		return -EFAULT;

	if (!req.conn_num || req.conn_num > (PAGE_SIZE * 2) / sizeof(*ci))
		return -EINVAL;

	size = sizeof(req) + req.conn_num * sizeof(*ci);

	cl = kmalloc(size, GFP_KERNEL);
	if (!cl)
		return -ENOMEM;

	hdev = hci_dev_get(req.dev_id);
	if (!hdev) {
		kfree(cl);
		return -ENODEV;
	}

	ci = cl->conn_info;

<<<<<<< HEAD
	hci_dev_lock_bh(hdev);
=======
	hci_dev_lock(hdev);
>>>>>>> dc0d633e
	list_for_each_entry(c, &hdev->conn_hash.list, list) {
		bacpy(&(ci + n)->bdaddr, &c->dst);
		(ci + n)->handle = c->handle;
		(ci + n)->type  = c->type;
		(ci + n)->out   = c->out;
		(ci + n)->state = c->state;
		(ci + n)->link_mode = c->link_mode;
		if (++n >= req.conn_num)
			break;
	}
	hci_dev_unlock(hdev);

	cl->dev_id = hdev->id;
	cl->conn_num = n;
	size = sizeof(req) + n * sizeof(*ci);

	hci_dev_put(hdev);

	err = copy_to_user(arg, cl, size);
	kfree(cl);

	return err ? -EFAULT : 0;
}

int hci_get_conn_info(struct hci_dev *hdev, void __user *arg)
{
	struct hci_conn_info_req req;
	struct hci_conn_info ci;
	struct hci_conn *conn;
	char __user *ptr = arg + sizeof(req);

	if (copy_from_user(&req, arg, sizeof(req)))
		return -EFAULT;

	hci_dev_lock(hdev);
	conn = hci_conn_hash_lookup_ba(hdev, req.type, &req.bdaddr);
	if (conn) {
		bacpy(&ci.bdaddr, &conn->dst);
		ci.handle = conn->handle;
		ci.type  = conn->type;
		ci.out   = conn->out;
		ci.state = conn->state;
		ci.link_mode = conn->link_mode;
	}
	hci_dev_unlock(hdev);

	if (!conn)
		return -ENOENT;

	return copy_to_user(ptr, &ci, sizeof(ci)) ? -EFAULT : 0;
}

int hci_get_auth_info(struct hci_dev *hdev, void __user *arg)
{
	struct hci_auth_info_req req;
	struct hci_conn *conn;

	if (copy_from_user(&req, arg, sizeof(req)))
		return -EFAULT;

	hci_dev_lock(hdev);
	conn = hci_conn_hash_lookup_ba(hdev, ACL_LINK, &req.bdaddr);
	if (conn)
		req.type = conn->auth_type;
	hci_dev_unlock(hdev);

	if (!conn)
		return -ENOENT;

	return copy_to_user(arg, &req, sizeof(req)) ? -EFAULT : 0;
}

struct hci_chan *hci_chan_create(struct hci_conn *conn)
{
	struct hci_dev *hdev = conn->hdev;
	struct hci_chan *chan;

	BT_DBG("%s conn %p", hdev->name, conn);

	chan = kzalloc(sizeof(struct hci_chan), GFP_ATOMIC);
	if (!chan)
		return NULL;

	chan->conn = conn;
	skb_queue_head_init(&chan->data_q);

<<<<<<< HEAD
	tasklet_disable(&hdev->tx_task);
	hci_chan_hash_add(conn, chan);
	tasklet_enable(&hdev->tx_task);
=======
	list_add_rcu(&chan->list, &conn->chan_list);
>>>>>>> dc0d633e

	return chan;
}

int hci_chan_del(struct hci_chan *chan)
{
	struct hci_conn *conn = chan->conn;
	struct hci_dev *hdev = conn->hdev;

	BT_DBG("%s conn %p chan %p", hdev->name, conn, chan);

<<<<<<< HEAD
	tasklet_disable(&hdev->tx_task);
	hci_chan_hash_del(conn, chan);
	tasklet_enable(&hdev->tx_task);
=======
	list_del_rcu(&chan->list);

	synchronize_rcu();
>>>>>>> dc0d633e

	skb_queue_purge(&chan->data_q);
	kfree(chan);

	return 0;
}

<<<<<<< HEAD
void hci_chan_hash_flush(struct hci_conn *conn)
{
	struct hci_chan_hash *h = &conn->chan_hash;
	struct hci_chan *chan, *tmp;

	BT_DBG("conn %p", conn);

	list_for_each_entry_safe(chan, tmp, &h->list, list)
=======
void hci_chan_list_flush(struct hci_conn *conn)
{
	struct hci_chan *chan;

	BT_DBG("conn %p", conn);

	list_for_each_entry_rcu(chan, &conn->chan_list, list)
>>>>>>> dc0d633e
		hci_chan_del(chan);
}<|MERGE_RESOLUTION|>--- conflicted
+++ resolved
@@ -407,15 +407,9 @@
 
 	skb_queue_head_init(&conn->data_q);
 
-<<<<<<< HEAD
-	hci_chan_hash_init(conn);
-
-	setup_timer(&conn->disc_timer, hci_conn_timeout, (unsigned long)conn);
-=======
 	INIT_LIST_HEAD(&conn->chan_list);;
 
 	INIT_DELAYED_WORK(&conn->disc_work, hci_conn_timeout);
->>>>>>> dc0d633e
 	setup_timer(&conn->idle_timer, hci_conn_idle, (unsigned long)conn);
 	setup_timer(&conn->auto_accept_timer, hci_conn_auto_accept,
 							(unsigned long) conn);
@@ -470,8 +464,6 @@
 
 	hci_chan_list_flush(conn);
 
-	hci_chan_hash_flush(conn);
-
 	hci_conn_hash_del(hdev, conn);
 	if (hdev->notify)
 		hdev->notify(hdev, HCI_NOTIFY_CONN_DEL);
@@ -495,11 +487,7 @@
 
 	BT_DBG("%s -> %s", batostr(src), batostr(dst));
 
-<<<<<<< HEAD
-	read_lock_bh(&hci_dev_list_lock);
-=======
 	read_lock(&hci_dev_list_lock);
->>>>>>> dc0d633e
 
 	list_for_each_entry(d, &hci_dev_list, list) {
 		if (!test_bit(HCI_UP, &d->flags) || test_bit(HCI_RAW, &d->flags))
@@ -878,11 +866,7 @@
 
 	ci = cl->conn_info;
 
-<<<<<<< HEAD
-	hci_dev_lock_bh(hdev);
-=======
 	hci_dev_lock(hdev);
->>>>>>> dc0d633e
 	list_for_each_entry(c, &hdev->conn_hash.list, list) {
 		bacpy(&(ci + n)->bdaddr, &c->dst);
 		(ci + n)->handle = c->handle;
@@ -969,13 +953,7 @@
 	chan->conn = conn;
 	skb_queue_head_init(&chan->data_q);
 
-<<<<<<< HEAD
-	tasklet_disable(&hdev->tx_task);
-	hci_chan_hash_add(conn, chan);
-	tasklet_enable(&hdev->tx_task);
-=======
 	list_add_rcu(&chan->list, &conn->chan_list);
->>>>>>> dc0d633e
 
 	return chan;
 }
@@ -987,15 +965,9 @@
 
 	BT_DBG("%s conn %p chan %p", hdev->name, conn, chan);
 
-<<<<<<< HEAD
-	tasklet_disable(&hdev->tx_task);
-	hci_chan_hash_del(conn, chan);
-	tasklet_enable(&hdev->tx_task);
-=======
 	list_del_rcu(&chan->list);
 
 	synchronize_rcu();
->>>>>>> dc0d633e
 
 	skb_queue_purge(&chan->data_q);
 	kfree(chan);
@@ -1003,23 +975,12 @@
 	return 0;
 }
 
-<<<<<<< HEAD
-void hci_chan_hash_flush(struct hci_conn *conn)
-{
-	struct hci_chan_hash *h = &conn->chan_hash;
-	struct hci_chan *chan, *tmp;
+void hci_chan_list_flush(struct hci_conn *conn)
+{
+	struct hci_chan *chan;
 
 	BT_DBG("conn %p", conn);
 
-	list_for_each_entry_safe(chan, tmp, &h->list, list)
-=======
-void hci_chan_list_flush(struct hci_conn *conn)
-{
-	struct hci_chan *chan;
-
-	BT_DBG("conn %p", conn);
-
 	list_for_each_entry_rcu(chan, &conn->chan_list, list)
->>>>>>> dc0d633e
 		hci_chan_del(chan);
 }