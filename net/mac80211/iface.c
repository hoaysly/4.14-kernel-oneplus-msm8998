--- conflicted
+++ resolved
@@ -159,12 +159,8 @@
 	return 0;
 }
 
-<<<<<<< HEAD
-static int ieee80211_verify_mac(struct ieee80211_sub_if_data *sdata, u8 *addr)
-=======
-static int ieee80211_verify_mac(struct ieee80211_local *local, u8 *addr,
+static int ieee80211_verify_mac(struct ieee80211_sub_if_data *sdata, u8 *addr,
 				bool check_dup)
->>>>>>> 8b3e7be4
 {
 	struct ieee80211_local *local = sdata->local;
 	struct ieee80211_sub_if_data *iter;
@@ -189,17 +185,12 @@
 		return ret;
 
 	mutex_lock(&local->iflist_mtx);
-<<<<<<< HEAD
 	list_for_each_entry(iter, &local->interfaces, list) {
 		if (iter == sdata)
 			continue;
 
-		if (iter->vif.type == NL80211_IFTYPE_MONITOR)
-=======
-	list_for_each_entry(sdata, &local->interfaces, list) {
-		if (sdata->vif.type == NL80211_IFTYPE_MONITOR &&
-		    !(sdata->u.mntr_flags & MONITOR_FLAG_ACTIVE))
->>>>>>> 8b3e7be4
+		if (iter->vif.type == NL80211_IFTYPE_MONITOR &&
+		    !(iter->u.mntr_flags & MONITOR_FLAG_ACTIVE))
 			continue;
 
 		m = iter->vif.addr;
@@ -227,15 +218,11 @@
 	if (ieee80211_sdata_running(sdata))
 		return -EBUSY;
 
-<<<<<<< HEAD
-	ret = ieee80211_verify_mac(sdata, sa->sa_data);
-=======
 	if (sdata->vif.type == NL80211_IFTYPE_MONITOR &&
 	    !(sdata->u.mntr_flags & MONITOR_FLAG_ACTIVE))
 		check_dup = false;
 
-	ret = ieee80211_verify_mac(sdata->local, sa->sa_data, check_dup);
->>>>>>> 8b3e7be4
+	ret = ieee80211_verify_mac(sdata, sa->sa_data, check_dup);
 	if (ret)
 		return ret;
 
