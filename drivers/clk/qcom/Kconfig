source "drivers/clk/qcom/mdss/Kconfig"

config QCOM_GDSC
	bool
	select PM_GENERIC_DOMAINS if PM

config QCOM_RPMCC
	bool

config COMMON_CLK_QCOM
	tristate "Support for Qualcomm's clock controllers"
	depends on OF
	depends on ARCH_QCOM || COMPILE_TEST
	select REGMAP_MMIO
	select RESET_CONTROLLER

config QCOM_CLK_RPM
	tristate "RPM based Clock Controller"
	depends on COMMON_CLK_QCOM && MFD_QCOM_RPM
	select QCOM_RPMCC
	help
	  The RPM (Resource Power Manager) is a dedicated hardware engine for
	  managing the shared SoC resources in order to keep the lowest power
	  profile. It communicates with other hardware subsystems via shared
	  memory and accepts clock requests, aggregates the requests and turns
	  the clocks on/off or scales them on demand.
	  Say Y if you want to support the clocks exposed by the RPM on
	  platforms such as apq8064, msm8660, msm8960 etc.

config QCOM_CLK_SMD_RPM
	tristate "RPM over SMD based Clock Controller"
	depends on COMMON_CLK_QCOM && QCOM_SMD_RPM
	select QCOM_RPMCC
	help
	  The RPM (Resource Power Manager) is a dedicated hardware engine for
	  managing the shared SoC resources in order to keep the lowest power
	  profile. It communicates with other hardware subsystems via shared
	  memory and accepts clock requests, aggregates the requests and turns
	  the clocks on/off or scales them on demand.
	  Say Y if you want to support the clocks exposed by the RPM on
	  platforms such as apq8016, apq8084, msm8974 etc.

config APQ_GCC_8084
	tristate "APQ8084 Global Clock Controller"
	select QCOM_GDSC
	depends on COMMON_CLK_QCOM
	help
	  Support for the global clock controller on apq8084 devices.
	  Say Y if you want to use peripheral devices such as UART, SPI,
	  i2c, USB, SD/eMMC, SATA, PCIe, etc.

config APQ_MMCC_8084
	tristate "APQ8084 Multimedia Clock Controller"
	select APQ_GCC_8084
	select QCOM_GDSC
	depends on COMMON_CLK_QCOM
	help
	  Support for the multimedia clock controller on apq8084 devices.
	  Say Y if you want to support multimedia devices such as display,
	  graphics, video encode/decode, camera, etc.

config IPQ_GCC_4019
	tristate "IPQ4019 Global Clock Controller"
	depends on COMMON_CLK_QCOM
	help
	  Support for the global clock controller on ipq4019 devices.
	  Say Y if you want to use peripheral devices such as UART, SPI,
	  i2c, USB, SD/eMMC, etc.

config IPQ_GCC_806X
	tristate "IPQ806x Global Clock Controller"
	depends on COMMON_CLK_QCOM
	help
	  Support for the global clock controller on ipq806x devices.
	  Say Y if you want to use peripheral devices such as UART, SPI,
	  i2c, USB, SD/eMMC, etc.

config IPQ_LCC_806X
	tristate "IPQ806x LPASS Clock Controller"
	select IPQ_GCC_806X
	depends on COMMON_CLK_QCOM
	help
	  Support for the LPASS clock controller on ipq806x devices.
	  Say Y if you want to use audio devices such as i2s, pcm,
	  S/PDIF, etc.

config IPQ_GCC_8074
	tristate "IPQ8074 Global Clock Controller"
	depends on COMMON_CLK_QCOM
	help
	  Support for global clock controller on ipq8074 devices.
	  Say Y if you want to use peripheral devices such as UART, SPI,
	  i2c, USB, SD/eMMC, etc. Select this for the root clock
	  of ipq8074.

config MSM_GCC_8660
	tristate "MSM8660 Global Clock Controller"
	depends on COMMON_CLK_QCOM
	help
	  Support for the global clock controller on msm8660 devices.
	  Say Y if you want to use peripheral devices such as UART, SPI,
	  i2c, USB, SD/eMMC, etc.

config MSM_GCC_8916
	tristate "MSM8916 Global Clock Controller"
	select QCOM_GDSC
	depends on COMMON_CLK_QCOM
	help
	  Support for the global clock controller on msm8916 devices.
	  Say Y if you want to use devices such as UART, SPI i2c, USB,
	  SD/eMMC, display, graphics, camera etc.

config MSM_GCC_8960
	tristate "APQ8064/MSM8960 Global Clock Controller"
	depends on COMMON_CLK_QCOM
	help
	  Support for the global clock controller on apq8064/msm8960 devices.
	  Say Y if you want to use peripheral devices such as UART, SPI,
	  i2c, USB, SD/eMMC, SATA, PCIe, etc.

config MSM_LCC_8960
	tristate "APQ8064/MSM8960 LPASS Clock Controller"
	select MSM_GCC_8960
	depends on COMMON_CLK_QCOM
	help
	  Support for the LPASS clock controller on apq8064/msm8960 devices.
	  Say Y if you want to use audio devices such as i2s, pcm,
	  SLIMBus, etc.

config MDM_GCC_9615
	tristate "MDM9615 Global Clock Controller"
	depends on COMMON_CLK_QCOM
	help
	  Support for the global clock controller on mdm9615 devices.
	  Say Y if you want to use peripheral devices such as UART, SPI,
	  i2c, USB, SD/eMMC, etc.

config MDM_LCC_9615
	tristate "MDM9615 LPASS Clock Controller"
	select MDM_GCC_9615
	depends on COMMON_CLK_QCOM
	help
	  Support for the LPASS clock controller on mdm9615 devices.
	  Say Y if you want to use audio devices such as i2s, pcm,
	  SLIMBus, etc.

config MSM_MMCC_8960
	tristate "MSM8960 Multimedia Clock Controller"
	select MSM_GCC_8960
	depends on COMMON_CLK_QCOM
	help
	  Support for the multimedia clock controller on msm8960 devices.
	  Say Y if you want to support multimedia devices such as display,
	  graphics, video encode/decode, camera, etc.

config MSM_GCC_8974
	tristate "MSM8974 Global Clock Controller"
	select QCOM_GDSC
	depends on COMMON_CLK_QCOM
	help
	  Support for the global clock controller on msm8974 devices.
	  Say Y if you want to use peripheral devices such as UART, SPI,
	  i2c, USB, SD/eMMC, SATA, PCIe, etc.

config MSM_MMCC_8974
	tristate "MSM8974 Multimedia Clock Controller"
	select MSM_GCC_8974
	select QCOM_GDSC
	depends on COMMON_CLK_QCOM
	help
	  Support for the multimedia clock controller on msm8974 devices.
	  Say Y if you want to support multimedia devices such as display,
	  graphics, video encode/decode, camera, etc.

config MSM_GCC_8994
	tristate "MSM8994 Global Clock Controller"
	depends on COMMON_CLK_QCOM
	help
	  Support for the global clock controller on msm8994 devices.
	  Say Y if you want to use peripheral devices such as UART, SPI,
	  i2c, USB, UFS, SD/eMMC, PCIe, etc.

config MSM_GCC_8996
	tristate "MSM8996 Global Clock Controller"
	select QCOM_GDSC
	depends on COMMON_CLK_QCOM
	help
	  Support for the global clock controller on msm8996 devices.
	  Say Y if you want to use peripheral devices such as UART, SPI,
	  i2c, USB, UFS, SD/eMMC, PCIe, etc.

config MSM_MMCC_8996
	tristate "MSM8996 Multimedia Clock Controller"
	select MSM_GCC_8996
	select QCOM_GDSC
	depends on COMMON_CLK_QCOM
	help
	  Support for the multimedia clock controller on msm8996 devices.
	  Say Y if you want to support multimedia devices such as display,
	  graphics, video encode/decode, camera, etc.

config SPMI_PMIC_CLKDIV
	tristate "SPMI PMIC clkdiv Support"
	depends on (COMMON_CLK_QCOM && SPMI) || COMPILE_TEST
	help
	  This driver supports the clkdiv functionality on the Qualcomm
	  Technologies, Inc. SPMI PMIC. It configures the frequency of
	  clkdiv outputs of the PMIC. These clocks are typically wired
	  through alternate functions on GPIO pins.

config MSM_CLK_AOP_QMP
	tristate "AOP QMP Clock Driver"
	depends on COMMON_CLK_QCOM && MSM_QMP
	help
	  Always On Processor manages few shared clocks on some Qualcomm
	  Technologies, Inc. SoCs. It accepts requests from other hardware
	  subsystems via QMP mailboxes.
	  Say Y to support the clocks managed by AOP on platforms such as sm8150.

config MSM_GCC_SM8150
	tristate "SM8150 Global Clock Controller"
	depends on COMMON_CLK_QCOM
	help
	  Support for the global clock controller on Qualcomm Technologies, Inc
	  SM8150 devices.
	  Say Y if you want to use peripheral devices such as UART, SPI, i2c,
	  USB, UFS, SD/eMMC, PCIe, etc.

config MSM_NPUCC_SM8150
	tristate "SM8150 NPU Clock Controller"
	depends on COMMON_CLK_QCOM
	help
          Support for the NPU clock controller on Qualcomm Technologies, Inc
	  SM8150 devices.
	  Say Y if you want to enable use of the Network Processing Unit.

config MSM_SCC_SM8150
	tristate "SM8150 Sensor Clock Controller"
	depends on COMMON_CLK_QCOM
	help
	  Support for the sensor clock controller on Qualcomm Technologies, Inc.
	  SM8150 devices.  The sensor controller contains several QUP clocks
	  which can be managed using DFS.  This controller is typically owned by
	  the sensor processor.  However, on some systems it is instead owned
	  by the application processor.

config MSM_VIDEOCC_SM8150
	tristate "SM8150 Video Clock Controller"
	depends on COMMON_CLK_QCOM
	help
	  Support for the video clock controller on Qualcomm Technologies, Inc.
	  SM8150 devices.
	  Say Y if you want to support video devices and functionality such as
	  video encode/decode.

config MSM_CAMCC_SM8150
	tristate "SM8150 Camera Clock Controller"
	depends on COMMON_CLK_QCOM
	help
	  Support for the camera clock controller on Qualcomm Technologies, Inc
	  SM8150 devices.
          Say Y if you want to support camera devices and functionality such as
	  capturing pictures.

config CLOCK_CPU_OSM
	tristate "OSM CPU Clock Controller"
	depends on COMMON_CLK_QCOM
	help
	 Support for the OSM clock controller.
	 Operating State Manager (OSM) is a hardware engine used by some
	 Qualcomm Technologies, Inc. (QTI) SoCs to manage frequency and
	 voltage scaling in hardware. OSM is capable of controlling
	 frequency and voltage requests for multiple clusters via the
	 existence of multiple OSM domains.
	 Say Y if you want to support OSM clocks.

config MSM_DISPCC_SM8150
	tristate "SM8150 Display Clock Controller"
	depends on COMMON_CLK_QCOM
	help
	  Support for the display clock controller on Qualcomm Technologies, Inc
	  SM8150 devices.
	  Say Y if you want to support display devices and functionality such as
	  splash screen.

config MSM_DEBUGCC_SM8150
	tristate "SM8150 Debug Clock Controller"
	depends on COMMON_CLK_QCOM
	help
	  Support for the debug clock controller on Qualcomm Technologies, Inc
	  SM8150 devices.
	  Say Y if you want to support the clock measurement functionality.

config MSM_CLK_RPMH
	tristate "RPMh Clock Driver"
	depends on COMMON_CLK_QCOM && QTI_RPMH_API
	help
	  RPMh manages shared resources on some Qualcomm Technologies, Inc.
	  SoCs. It accepts requests from other hardware subsystems via RSC.
	  Say Y to support the clocks managed by RPMh VRM/ARC on platforms
	  such as sdm845.

config MSM_GPUCC_SM8150
	tristate "SM8150 Graphics Clock Controller"
	depends on COMMON_CLK_QCOM
	help
	  Support for the graphics clock controller on Qualcomm Technologies, Inc.
	  sm8150 devices.
	  Say Y if you want to support graphics controller devices.

config MSM_GCC_SDMSHRIKE
	tristate "SDMSHRIKE Global Clock Controller"
	depends on COMMON_CLK_QCOM
	help
	  Support for the global clock controller on Qualcomm Technologies, Inc
	  SDMSHRIKE devices.
	  Say Y if you want to use peripheral devices such as UART, SPI, i2c,
	  USB, UFS, SD/eMMC, PCIe, etc.

config MSM_CAMCC_SDMSHRIKE
	tristate "SDMSHRIKE Camera Clock Controller"
	depends on COMMON_CLK_QCOM
	help
	  Support for the camera clock controller on Qualcomm Technologies, Inc
	  SDMSHRIKE devices.
          Say Y if you want to support camera devices and functionality such as
	  capturing pictures.

config MDM_GCC_QCS405
	tristate "QCS405 Global Clock Controller"
	select QCOM_GDSC
	depends on COMMON_CLK_QCOM
	help
	 Support for the global clock controller on Qualcomm Technologies, Inc
	 QCS405 devices.
	 Say Y if you want to use peripheral devices such as UART, SPI, I2C,
	 USB, SD/eMMC, PCIe, etc.

config MDM_DEBUGCC_QCS405
	tristate "QCS405 Debug Clock Controller"
	depends on COMMON_CLK_QCOM
	help
	  Support for the debug clock controller on Qualcomm Technologies, Inc
	  QCS405 devices.
	  Say Y if you want to support the clock measurement functionality.

config CLOCK_CPU_QCS405
	bool "CPU QCS405 Clock Controller"
	depends on COMMON_CLK_QCOM
	help
	 Support for the cpu clock controller on QCS405
	 based devices.
	 Say Y if you want to support CPU clock scaling using
	 CPUfreq drivers for dynamic power management.

config MSM_GCC_SM6150
	tristate "SM6150 Global Clock Controller"
	depends on COMMON_CLK_QCOM
	select QCOM_GDSC
	help
	  Support for the global clock controller on Qualcomm Technologies, Inc
	  SM6150 devices.
	  Say Y if you want to use peripheral devices such as UART, SPI, I2C,
	  USB, UFS, SD/eMMC, PCIe, etc.

config MSM_GPUCC_SM6150
	tristate "SM6150 graphics Clock Controller"
	depends on COMMON_CLK_QCOM
	help
	  Support for the graphics clock controller on Qualcomm Technologies, Inc.
	  SM6150 devices.
	  Say Y if you want to support graphics clocks.

config MSM_VIDEOCC_SM6150
	tristate "SM6150 Video Clock Controller"
	depends on COMMON_CLK_QCOM
	help
	  Support for the video clock controller on Qualcomm Technologies, Inc.
	  SM6150 devices.
	  Say Y if you want to support video devices and functionality such as
	  video encode/decode.

config MSM_DEBUGCC_SM6150
	tristate "SM6150 Debug Clock Controller"
	depends on COMMON_CLK_QCOM
	help
	  Support for the debug clock controller on Qualcomm Technologies, Inc
	  SM6150 devices.
	  Say Y if you want to support the clock measurement functionality.

config MSM_CAMCC_SM6150
	tristate "SM6150 Cameira Clock Controller"
	depends on COMMON_CLK_QCOM
	help
	  Support for the camera clock controller on Qualcomm Technologies, Inc
	  SM6150 devices.
	  Say Y if you want to support camera devices and functionality such as
	  capturing pictures.

config MSM_DISPCC_SM6150
	tristate "SM6150 Display Clock Controller"
	depends on COMMON_CLK_QCOM
	help
	  Support for the display clock controller on Qualcomm Technologies, Inc
	  SM6150 devices.
	  Say Y if you want to support display devices and functionality such as
	  splash screen.

config MSM_CAMCC_SDMMAGPIE
	tristate "SDMMAGPIE Camera Clock Controller"
	depends on COMMON_CLK_QCOM
	help
	  Support for the camera clock controller on Qualcomm Technologies, Inc
	  SDMMAGPIE devices.
	  Say Y if you want to support camera devices and functionality such as
	  capturing pictures.

config MSM_DISPCC_SDMMAGPIE
	tristate "SDMMAGPIE Display Clock Controller"
	depends on COMMON_CLK_QCOM
	help
	  Support for the display clock controller on Qualcomm Technologies, Inc
	  SDMMAGPIE devices.
	  Say Y if you want to support display devices and functionality such as
	  splash screen.

config MSM_GCC_SDMMAGPIE
	tristate "SDMMAGPIE Global Clock Controller"
	depends on COMMON_CLK_QCOM
	select QCOM_GDSC
	help
	  Support for the global clock controller on Qualcomm Technologies, Inc
	  SDMMAGPIE devices.
	  Say Y if you want to use peripheral devices such as UART, SPI, I2C,
	  USB, UFS, SD/eMMC, PCIe, etc.

config MSM_VIDEOCC_SDMMAGPIE
	tristate "SDMMAGPIE Video Clock Controller"
	depends on COMMON_CLK_QCOM
	help
	  Support for the video clock controller on Qualcomm Technologies, Inc.
	  SDMMAGPIE devices.
	  Say Y if you want to support video devices and functionality such as
	  video encode/decode.

config MSM_NPUCC_SDMMAGPIE
	tristate "SDMMAGPIE NPU Clock Controller"
	depends on COMMON_CLK_QCOM
	help
          Support for the NPU clock controller on Qualcomm Technologies, Inc
	  SDMMAGPIE devices.
	  Say Y if you want to enable use of the Network Processing Unit.

config MSM_GPUCC_SDMMAGPIE
	tristate "SDMMAGPIE graphics Clock Controller"
	depends on COMMON_CLK_QCOM
	help
	  Support for the graphics clock controller on Qualcomm Technologies, Inc.
	  SDMMAGPIE devices.
<<<<<<< HEAD
	  Say Y if you want to support graphics clocks.
=======
	  Say Y if you want to support graphics clocks.

config MSM_DEBUGCC_SDMMAGPIE
	tristate "SDMMAGPIE Debug Clock Controller"
	depends on COMMON_CLK_QCOM
	help
	  Support for the debug clock controller on Qualcomm Technologies, Inc
	  SDMMAGPIE devices.
	  Say Y if you want to support the clock measurement functionality.
>>>>>>> 4719c01d
<|MERGE_RESOLUTION|>--- conflicted
+++ resolved
@@ -457,9 +457,6 @@
 	help
 	  Support for the graphics clock controller on Qualcomm Technologies, Inc.
 	  SDMMAGPIE devices.
-<<<<<<< HEAD
-	  Say Y if you want to support graphics clocks.
-=======
 	  Say Y if you want to support graphics clocks.
 
 config MSM_DEBUGCC_SDMMAGPIE
@@ -468,5 +465,4 @@
 	help
 	  Support for the debug clock controller on Qualcomm Technologies, Inc
 	  SDMMAGPIE devices.
-	  Say Y if you want to support the clock measurement functionality.
->>>>>>> 4719c01d
+	  Say Y if you want to support the clock measurement functionality.