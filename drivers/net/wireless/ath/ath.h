--- conflicted
+++ resolved
@@ -163,10 +163,7 @@
 	bool bt_ant_diversity;
 
 	int last_rssi;
-<<<<<<< HEAD
-=======
 	struct ieee80211_supported_band sbands[IEEE80211_NUM_BANDS];
->>>>>>> 4e3b3bcd
 };
 
 struct sk_buff *ath_rxbuf_alloc(struct ath_common *common,
