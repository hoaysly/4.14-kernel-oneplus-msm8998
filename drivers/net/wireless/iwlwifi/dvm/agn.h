--- conflicted
+++ resolved
@@ -122,11 +122,7 @@
 void iwl_down(struct iwl_priv *priv);
 void iwl_cancel_deferred_work(struct iwl_priv *priv);
 void iwlagn_prepare_restart(struct iwl_priv *priv);
-<<<<<<< HEAD
-void iwl_rx_dispatch(struct iwl_op_mode *op_mode,
-=======
 void iwl_rx_dispatch(struct iwl_op_mode *op_mode, struct napi_struct *napi,
->>>>>>> ecc7c518
 		     struct iwl_rx_cmd_buffer *rxb);
 
 bool iwl_check_for_ct_kill(struct iwl_priv *priv);
