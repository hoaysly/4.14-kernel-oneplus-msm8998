/*
 * Copyright (c) 2016-2017, Linaro Ltd
 * Copyright (c) 2018, The Linux Foundation. All rights reserved.
 *
 * This program is free software; you can redistribute it and/or modify
 * it under the terms of the GNU General Public License version 2 and
 * only version 2 as published by the Free Software Foundation.
 *
 * This program is distributed in the hope that it will be useful,
 * but WITHOUT ANY WARRANTY; without even the implied warranty of
 * MERCHANTABILITY or FITNESS FOR A PARTICULAR PURPOSE.  See the
 * GNU General Public License for more details.
 */

#include <linux/idr.h>
#include <linux/interrupt.h>
#include <linux/io.h>
#include <linux/list.h>
#include <linux/mfd/syscon.h>
#include <linux/module.h>
#include <linux/of.h>
#include <linux/of_address.h>
#include <linux/of_irq.h>
#include <linux/platform_device.h>
#include <linux/regmap.h>
#include <linux/rpmsg.h>
#include <linux/sizes.h>
#include <linux/slab.h>
#include <linux/workqueue.h>
#include <linux/kthread.h>
#include <linux/mailbox_client.h>
#include <linux/ipc_logging.h>

#include "rpmsg_internal.h"
#include "qcom_glink_native.h"

#define GLINK_LOG_PAGE_CNT 2
#define GLINK_INFO(ctxt, x, ...)					  \
do {									  \
	if (ctxt)							  \
		ipc_log_string(ctxt, "[%s]: "x, __func__, ##__VA_ARGS__); \
} while (0)

#define CH_INFO(ch, x, ...)						     \
do {									     \
	if (ch->glink && ch->glink->ilc)				     \
		ipc_log_string(ch->glink->ilc, "%s[%d:%d] %s: "x, ch->name,  \
			       ch->lcid, ch->rcid, __func__, ##__VA_ARGS__); \
} while (0)


#define GLINK_ERR(ctxt, x, ...)						  \
do {									  \
	pr_err_ratelimited("[%s]: "x, __func__, ##__VA_ARGS__);		  \
	if (ctxt)							  \
		ipc_log_string(ctxt, "[%s]: "x, __func__, ##__VA_ARGS__); \
} while (0)

#define GLINK_NAME_SIZE		32
#define GLINK_VERSION_1		1

#define RPM_GLINK_CID_MIN	1
#define RPM_GLINK_CID_MAX	65536

struct glink_msg {
	__le16 cmd;
	__le16 param1;
	__le32 param2;
	u8 data[];
} __packed;

/**
 * struct glink_defer_cmd - deferred incoming control message
 * @node:	list node
 * @msg:	message header
 * data:	payload of the message
 *
 * Copy of a received control message, to be added to @rx_queue and processed
 * by @rx_work of @qcom_glink.
 */
struct glink_defer_cmd {
	struct list_head node;

	struct glink_msg msg;
	u8 data[];
};

/**
 * struct glink_core_rx_intent - RX intent
 * RX intent
 *
 * data: pointer to the data (may be NULL for zero-copy)
 * id: remote or local intent ID
 * size: size of the original intent (do not modify)
 * reuse: To mark if the intent can be reused after first use
 * in_use: To mark if intent is already in use for the channel
 * offset: next write offset (initially 0)
 */
struct glink_core_rx_intent {
	void *data;
	u32 id;
	size_t size;
	bool reuse;
	bool in_use;
	u32 offset;

	struct list_head node;
};

/**
 * struct qcom_glink - driver context, relates to one remote subsystem
 * @dev:	reference to the associated struct device
 * @mbox_client: mailbox client
 * @mbox_chan:  mailbox channel
 * @rx_pipe:	pipe object for receive FIFO
 * @tx_pipe:	pipe object for transmit FIFO
 * @irq:	IRQ for signaling incoming events
 * @kworker:	kworker to handle rx_done work
 * @task:	kthread running @kworker
 * @rx_work:	worker for handling received control messages
 * @rx_lock:	protects the @rx_queue
 * @rx_queue:	queue of received control messages to be processed in @rx_work
 * @tx_lock:	synchronizes operations on the tx fifo
 * @idr_lock:	synchronizes @lcids and @rcids modifications
 * @lcids:	idr of all channels with a known local channel id
 * @rcids:	idr of all channels with a known remote channel id
 * @in_reset:	reset status of this edge
 * @ilc:	ipc logging context reference
 */
struct qcom_glink {
	struct device *dev;

	const char *name;

	struct mbox_client mbox_client;
	struct mbox_chan *mbox_chan;

	struct qcom_glink_pipe *rx_pipe;
	struct qcom_glink_pipe *tx_pipe;

	int irq;

	struct kthread_worker kworker;
	struct task_struct *task;

	struct work_struct rx_work;
	spinlock_t rx_lock;
	struct list_head rx_queue;

	spinlock_t tx_lock;

	spinlock_t idr_lock;
	struct idr lcids;
	struct idr rcids;

	atomic_t in_reset;
	unsigned long features;

	bool intentless;

	void *ilc;
};

enum {
	GLINK_STATE_CLOSED,
	GLINK_STATE_OPENING,
	GLINK_STATE_OPEN,
	GLINK_STATE_CLOSING,
};

/**
 * struct glink_channel - internal representation of a channel
 * @rpdev:	rpdev reference, only used for primary endpoints
 * @ept:	rpmsg endpoint this channel is associated with
 * @glink:	qcom_glink context handle
 * @refcount:	refcount for the channel object
 * @recv_lock:	guard for @ept.cb
 * @name:	unique channel name/identifier
 * @lcid:	channel id, in local space
 * @rcid:	channel id, in remote space
 * @intent_lock: lock for protection of @liids, @riids
 * @liids:	idr of all local intents
 * @riids:	idr of all remote intents
 * @intent_work: worker responsible for transmitting rx_done packets
 * @done_intents: list of intents that needs to be announced rx_done
 * @buf:	receive buffer, for gathering fragments
 * @buf_offset:	write offset in @buf
 * @buf_size:	size of current @buf
 * @open_ack:	completed once remote has acked the open-request
 * @open_req:	completed once open-request has been received
 * @intent_req_lock: Synchronises multiple intent requests
 * @intent_req_result: Result of intent request
 * @intent_req_comp: Status of intent request completion
 * @intent_req_event: Waitqueue for @intent_req_comp
 */
struct glink_channel {
	struct rpmsg_endpoint ept;

	struct rpmsg_device *rpdev;
	struct qcom_glink *glink;

	struct kref refcount;

	spinlock_t recv_lock;

	char *name;
	unsigned int lcid;
	unsigned int rcid;

	spinlock_t intent_lock;
	struct idr liids;
	struct idr riids;
	struct kthread_work intent_work;
	struct list_head done_intents;

	struct glink_core_rx_intent *buf;
	int buf_offset;
	int buf_size;

	unsigned int lsigs;
	unsigned int rsigs;

	struct completion open_ack;
	struct completion open_req;

	struct mutex intent_req_lock;
	bool intent_req_result;
	atomic_t intent_req_comp;
	wait_queue_head_t intent_req_event;
};

#define to_glink_channel(_ept) container_of(_ept, struct glink_channel, ept)

static const struct rpmsg_endpoint_ops glink_endpoint_ops;

#define RPM_CMD_VERSION			0
#define RPM_CMD_VERSION_ACK		1
#define RPM_CMD_OPEN			2
#define RPM_CMD_CLOSE			3
#define RPM_CMD_OPEN_ACK		4
#define RPM_CMD_INTENT			5
#define RPM_CMD_RX_DONE			6
#define RPM_CMD_RX_INTENT_REQ		7
#define RPM_CMD_RX_INTENT_REQ_ACK	8
#define RPM_CMD_TX_DATA			9
#define RPM_CMD_CLOSE_ACK		11
#define RPM_CMD_TX_DATA_CONT		12
#define RPM_CMD_READ_NOTIF		13
#define RPM_CMD_RX_DONE_W_REUSE		14
#define RPM_CMD_SIGNALS			15

#define GLINK_FEATURE_INTENTLESS	BIT(1)

static void qcom_glink_rx_done_work(struct kthread_work *work);

static struct glink_channel *qcom_glink_alloc_channel(struct qcom_glink *glink,
						      const char *name)
{
	struct glink_channel *channel;

	channel = kzalloc(sizeof(*channel), GFP_KERNEL);
	if (!channel)
		return ERR_PTR(-ENOMEM);

	/* Setup glink internal glink_channel data */
	spin_lock_init(&channel->recv_lock);
	spin_lock_init(&channel->intent_lock);
	mutex_init(&channel->intent_req_lock);

	channel->glink = glink;
	channel->name = kstrdup(name, GFP_KERNEL);

	init_completion(&channel->open_req);
	init_completion(&channel->open_ack);
	atomic_set(&channel->intent_req_comp, 0);
	init_waitqueue_head(&channel->intent_req_event);

	INIT_LIST_HEAD(&channel->done_intents);
	kthread_init_work(&channel->intent_work, qcom_glink_rx_done_work);

	idr_init(&channel->liids);
	idr_init(&channel->riids);
	kref_init(&channel->refcount);

	return channel;
}

static void qcom_glink_channel_release(struct kref *ref)
{
	struct glink_channel *channel = container_of(ref, struct glink_channel,
						     refcount);
	unsigned long flags;

	CH_INFO(channel, "\n");
<<<<<<< HEAD
	kthread_cancel_work_sync(&channel->intent_work);
=======
	wake_up(&channel->intent_req_event);
>>>>>>> 4719c01d

	spin_lock_irqsave(&channel->intent_lock, flags);
	idr_destroy(&channel->liids);
	idr_destroy(&channel->riids);
	spin_unlock_irqrestore(&channel->intent_lock, flags);

	kfree(channel->name);
	kfree(channel);
}

static size_t qcom_glink_rx_avail(struct qcom_glink *glink)
{
	return glink->rx_pipe->avail(glink->rx_pipe);
}

static void qcom_glink_rx_peak(struct qcom_glink *glink,
			       void *data, unsigned int offset, size_t count)
{
	glink->rx_pipe->peak(glink->rx_pipe, data, offset, count);
}

static void qcom_glink_rx_advance(struct qcom_glink *glink, size_t count)
{
	glink->rx_pipe->advance(glink->rx_pipe, count);
}

static size_t qcom_glink_tx_avail(struct qcom_glink *glink)
{
	return glink->tx_pipe->avail(glink->tx_pipe);
}

static void qcom_glink_tx_write(struct qcom_glink *glink,
				const void *hdr, size_t hlen,
				const void *data, size_t dlen)
{
	glink->tx_pipe->write(glink->tx_pipe, hdr, hlen, data, dlen);
}

static void qcom_glink_pipe_reset(struct qcom_glink *glink)
{
	if (glink->tx_pipe->reset)
		glink->tx_pipe->reset(glink->tx_pipe);

	if (glink->rx_pipe->reset)
		glink->rx_pipe->reset(glink->rx_pipe);
}

static int qcom_glink_tx(struct qcom_glink *glink,
			 const void *hdr, size_t hlen,
			 const void *data, size_t dlen, bool wait)
{
	unsigned int tlen = hlen + dlen;
	unsigned long flags;
	int ret = 0;

	/* Reject packets that are too big */
	if (tlen >= glink->tx_pipe->length)
		return -EINVAL;

	spin_lock_irqsave(&glink->tx_lock, flags);

	while (qcom_glink_tx_avail(glink) < tlen) {
		if (!wait) {
			ret = -EAGAIN;
			goto out;
		}

		if (atomic_read(&glink->in_reset)) {
			ret = -ECONNRESET;
			goto out;
		}

		/* Wait without holding the tx_lock */
		spin_unlock_irqrestore(&glink->tx_lock, flags);

		usleep_range(10000, 15000);

		spin_lock_irqsave(&glink->tx_lock, flags);
	}

	qcom_glink_tx_write(glink, hdr, hlen, data, dlen);

	mbox_send_message(glink->mbox_chan, NULL);
	mbox_client_txdone(glink->mbox_chan, 0);

out:
	spin_unlock_irqrestore(&glink->tx_lock, flags);

	return ret;
}

static int qcom_glink_send_version(struct qcom_glink *glink)
{
	struct glink_msg msg;

	msg.cmd = cpu_to_le16(RPM_CMD_VERSION);
	msg.param1 = cpu_to_le16(GLINK_VERSION_1);
	msg.param2 = cpu_to_le32(glink->features);

	GLINK_INFO(glink->ilc, "vers:%d features:%d\n", msg.param1, msg.param2);
	return qcom_glink_tx(glink, &msg, sizeof(msg), NULL, 0, true);
}

static void qcom_glink_send_version_ack(struct qcom_glink *glink)
{
	struct glink_msg msg;

	msg.cmd = cpu_to_le16(RPM_CMD_VERSION_ACK);
	msg.param1 = cpu_to_le16(GLINK_VERSION_1);
	msg.param2 = cpu_to_le32(glink->features);

	GLINK_INFO(glink->ilc, "vers:%d features:%d\n", msg.param1, msg.param2);
	qcom_glink_tx(glink, &msg, sizeof(msg), NULL, 0, true);
}

static void qcom_glink_send_open_ack(struct qcom_glink *glink,
				     struct glink_channel *channel)
{
	struct glink_msg msg;

	msg.cmd = cpu_to_le16(RPM_CMD_OPEN_ACK);
	msg.param1 = cpu_to_le16(channel->rcid);
	msg.param2 = cpu_to_le32(0);

	CH_INFO(channel, "\n");
	qcom_glink_tx(glink, &msg, sizeof(msg), NULL, 0, true);
}

static void qcom_glink_handle_intent_req_ack(struct qcom_glink *glink,
					     unsigned int cid, bool granted)
{
	struct glink_channel *channel;
	unsigned long flags;

	spin_lock_irqsave(&glink->idr_lock, flags);
	channel = idr_find(&glink->rcids, cid);
	spin_unlock_irqrestore(&glink->idr_lock, flags);
	if (!channel) {
		dev_err(glink->dev, "unable to find channel\n");
		return;
	}

	channel->intent_req_result = granted;
	atomic_inc(&channel->intent_req_comp);
	wake_up(&channel->intent_req_event);
	CH_INFO(channel, "\n");
}

/**
 * qcom_glink_send_open_req() - send a RPM_CMD_OPEN request to the remote
 * @glink: Ptr to the glink edge
 * @channel: Ptr to the channel that the open req is sent
 *
 * Allocates a local channel id and sends a RPM_CMD_OPEN message to the remote.
 * Will return with refcount held, regardless of outcome.
 *
 * Returns 0 on success, negative errno otherwise.
 */
static int qcom_glink_send_open_req(struct qcom_glink *glink,
				    struct glink_channel *channel)
{
	struct {
		struct glink_msg msg;
		u8 name[GLINK_NAME_SIZE];
	} __packed req;
	int name_len = strlen(channel->name) + 1;
	int req_len = ALIGN(sizeof(req.msg) + name_len, 8);
	int ret;
	unsigned long flags;

	kref_get(&channel->refcount);

	spin_lock_irqsave(&glink->idr_lock, flags);
	ret = idr_alloc_cyclic(&glink->lcids, channel,
			       RPM_GLINK_CID_MIN, RPM_GLINK_CID_MAX,
			       GFP_ATOMIC);
	spin_unlock_irqrestore(&glink->idr_lock, flags);
	if (ret < 0)
		return ret;

	channel->lcid = ret;
	CH_INFO(channel, "\n");

	req.msg.cmd = cpu_to_le16(RPM_CMD_OPEN);
	req.msg.param1 = cpu_to_le16(channel->lcid);
	req.msg.param2 = cpu_to_le32(name_len);
	strlcpy(req.name, channel->name, GLINK_NAME_SIZE);

	ret = qcom_glink_tx(glink, &req, req_len, NULL, 0, true);
	if (ret)
		goto remove_idr;

	return 0;

remove_idr:
	CH_INFO(channel, "remote_idr\n");

	spin_lock_irqsave(&glink->idr_lock, flags);
	idr_remove(&glink->lcids, channel->lcid);
	channel->lcid = 0;
	spin_unlock_irqrestore(&glink->idr_lock, flags);

	return ret;
}

static void qcom_glink_send_close_req(struct qcom_glink *glink,
				      struct glink_channel *channel)
{
	struct glink_msg req;

	req.cmd = cpu_to_le16(RPM_CMD_CLOSE);
	req.param1 = cpu_to_le16(channel->lcid);
	req.param2 = 0;

	CH_INFO(channel, "\n");
	qcom_glink_tx(glink, &req, sizeof(req), NULL, 0, true);
}

static void qcom_glink_send_close_ack(struct qcom_glink *glink,
				      unsigned int rcid)
{
	struct glink_msg req;

	req.cmd = cpu_to_le16(RPM_CMD_CLOSE_ACK);
	req.param1 = cpu_to_le16(rcid);
	req.param2 = 0;

	GLINK_INFO(glink->ilc, "rcid:%d\n", rcid);
	qcom_glink_tx(glink, &req, sizeof(req), NULL, 0, true);
}

<<<<<<< HEAD
static void qcom_glink_rx_done_work(struct kthread_work *work)
=======

static int __qcom_glink_rx_done(struct qcom_glink *glink,
				struct glink_channel *channel,
				struct glink_core_rx_intent *intent,
				bool wait)
>>>>>>> 4719c01d
{
	struct {
		u16 id;
		u16 lcid;
		u32 liid;
	} __packed cmd;
	unsigned int cid = channel->lcid;
	unsigned int iid = intent->id;
	bool reuse = intent->reuse;
	int ret;

	cmd.id = reuse ? RPM_CMD_RX_DONE_W_REUSE : RPM_CMD_RX_DONE;
	cmd.lcid = cid;
	cmd.liid = iid;

	ret = qcom_glink_tx(glink, &cmd, sizeof(cmd), NULL, 0, wait);
	if (ret)
		return ret;

	if (!reuse) {
		kfree(intent->data);
		kfree(intent);
	}

	CH_INFO(channel, "reuse:%d liid:%d", reuse, iid);
	return 0;
}

static void qcom_glink_rx_done_work(struct kthread_work *work)
{
	struct glink_channel *channel = container_of(work, struct glink_channel,
						     intent_work);
	struct qcom_glink *glink = channel->glink;
	struct glink_core_rx_intent *intent, *tmp;
	unsigned long flags;

	spin_lock_irqsave(&channel->intent_lock, flags);
	list_for_each_entry_safe(intent, tmp, &channel->done_intents, node) {
		list_del(&intent->node);
		spin_unlock_irqrestore(&channel->intent_lock, flags);

		__qcom_glink_rx_done(glink, channel, intent, true);

		spin_lock_irqsave(&channel->intent_lock, flags);
	}
	spin_unlock_irqrestore(&channel->intent_lock, flags);
}

static void qcom_glink_rx_done(struct qcom_glink *glink,
			       struct glink_channel *channel,
			       struct glink_core_rx_intent *intent)
{
	int ret = -EAGAIN;

	/* We don't send RX_DONE to intentless systems */
	if (glink->intentless) {
		kfree(intent->data);
		kfree(intent);
		return;
	}

	/* Take it off the tree of receive intents */
	if (!intent->reuse) {
		spin_lock(&channel->intent_lock);
		idr_remove(&channel->liids, intent->id);
		spin_unlock(&channel->intent_lock);
	}

	/* Schedule the sending of a rx_done indication */
	spin_lock(&channel->intent_lock);
	if (list_empty(&channel->done_intents))
		ret = __qcom_glink_rx_done(glink, channel, intent, false);

<<<<<<< HEAD
	kthread_queue_work(&glink->kworker, &channel->intent_work);
=======
	if (ret) {
		list_add_tail(&intent->node, &channel->done_intents);
		kthread_queue_work(&glink->kworker, &channel->intent_work);
	}
	spin_unlock(&channel->intent_lock);
>>>>>>> 4719c01d
}

/**
 * qcom_glink_receive_version() - receive version/features from remote system
 *
 * @glink:	pointer to transport interface
 * @r_version:	remote version
 * @r_features:	remote features
 *
 * This function is called in response to a remote-initiated version/feature
 * negotiation sequence.
 */
static void qcom_glink_receive_version(struct qcom_glink *glink,
				       u32 version,
				       u32 features)
{
	GLINK_INFO(glink->ilc, "vers:%d features:%d\n", version, features);

	switch (version) {
	case 0:
		break;
	case GLINK_VERSION_1:
		glink->features &= features;
		/* FALLTHROUGH */
	default:
		qcom_glink_send_version_ack(glink);
		break;
	}
}

/**
 * qcom_glink_receive_version_ack() - receive negotiation ack from remote system
 *
 * @glink:	pointer to transport interface
 * @r_version:	remote version response
 * @r_features:	remote features response
 *
 * This function is called in response to a local-initiated version/feature
 * negotiation sequence and is the counter-offer from the remote side based
 * upon the initial version and feature set requested.
 */
static void qcom_glink_receive_version_ack(struct qcom_glink *glink,
					   u32 version,
					   u32 features)
{
	GLINK_INFO(glink->ilc, "vers:%d features:%d\n", version, features);

	switch (version) {
	case 0:
		/* Version negotiation failed */
		break;
	case GLINK_VERSION_1:
		if (features == glink->features)
			break;

		glink->features &= features;
		/* FALLTHROUGH */
	default:
		qcom_glink_send_version(glink);
		break;
	}
}

/**
 * qcom_glink_send_intent_req_ack() - convert an rx intent request ack cmd to
				      wire format and transmit
 * @glink:	The transport to transmit on.
 * @channel:	The glink channel
 * @granted:	The request response to encode.
 *
 * Return: 0 on success or standard Linux error code.
 */
static int qcom_glink_send_intent_req_ack(struct qcom_glink *glink,
					  struct glink_channel *channel,
					  bool granted)
{
	struct glink_msg msg;

	msg.cmd = cpu_to_le16(RPM_CMD_RX_INTENT_REQ_ACK);
	msg.param1 = cpu_to_le16(channel->lcid);
	msg.param2 = cpu_to_le32(granted);

	CH_INFO(channel, "\n");
	qcom_glink_tx(glink, &msg, sizeof(msg), NULL, 0, true);

	return 0;
}

/**
 * qcom_glink_advertise_intent - convert an rx intent cmd to wire format and
 *			   transmit
 * @glink:	The transport to transmit on.
 * @channel:	The local channel
 * @size:	The intent to pass on to remote.
 *
 * Return: 0 on success or standard Linux error code.
 */
static int qcom_glink_advertise_intent(struct qcom_glink *glink,
				       struct glink_channel *channel,
				       struct glink_core_rx_intent *intent)
{
	struct command {
		u16 id;
		u16 lcid;
		u32 count;
		u32 size;
		u32 liid;
	} __packed;
	struct command cmd;

	cmd.id = cpu_to_le16(RPM_CMD_INTENT);
	cmd.lcid = cpu_to_le16(channel->lcid);
	cmd.count = cpu_to_le32(1);
	cmd.size = cpu_to_le32(intent->size);
	cmd.liid = cpu_to_le32(intent->id);

	CH_INFO(channel, "count:%d size:%d liid:%d\n", 1,
		intent->size, intent->id);

	qcom_glink_tx(glink, &cmd, sizeof(cmd), NULL, 0, true);

	return 0;
}

static struct glink_core_rx_intent *
qcom_glink_alloc_intent(struct qcom_glink *glink,
			struct glink_channel *channel,
			size_t size,
			bool reuseable)
{
	struct glink_core_rx_intent *intent;
	int ret;
	unsigned long flags;

	intent = kzalloc(sizeof(*intent), GFP_KERNEL);
	if (!intent)
		return NULL;

	intent->data = kzalloc(size, GFP_KERNEL);
	if (!intent->data)
		goto free_intent;

	spin_lock_irqsave(&channel->intent_lock, flags);
	ret = idr_alloc_cyclic(&channel->liids, intent, 1, -1, GFP_ATOMIC);
	if (ret < 0) {
		spin_unlock_irqrestore(&channel->intent_lock, flags);
		goto free_data;
	}
	spin_unlock_irqrestore(&channel->intent_lock, flags);

	intent->id = ret;
	intent->size = size;
	intent->reuse = reuseable;

	return intent;

free_data:
	kfree(intent->data);
free_intent:
	kfree(intent);
	return NULL;
}

static void qcom_glink_handle_rx_done(struct qcom_glink *glink,
				      u32 cid, uint32_t iid,
				      bool reuse)
{
	struct glink_core_rx_intent *intent;
	struct glink_channel *channel;
	unsigned long flags;

	spin_lock_irqsave(&glink->idr_lock, flags);
	channel = idr_find(&glink->rcids, cid);
	spin_unlock_irqrestore(&glink->idr_lock, flags);
	if (!channel) {
		dev_err(glink->dev, "invalid channel id received\n");
		return;
	}

	spin_lock_irqsave(&channel->intent_lock, flags);
	intent = idr_find(&channel->riids, iid);

	if (!intent) {
		spin_unlock_irqrestore(&channel->intent_lock, flags);
		dev_err(glink->dev, "invalid intent id received\n");
		return;
	}

	intent->in_use = false;
	CH_INFO(channel, "reuse:%d iid:%d\n", reuse, intent->id);

	if (!reuse) {
		idr_remove(&channel->riids, intent->id);
		kfree(intent);
	}
	spin_unlock_irqrestore(&channel->intent_lock, flags);
}

/**
 * qcom_glink_handle_intent_req() - Receive a request for rx_intent
 *					    from remote side
 * if_ptr:      Pointer to the transport interface
 * rcid:	Remote channel ID
 * size:	size of the intent
 *
 * The function searches for the local channel to which the request for
 * rx_intent has arrived and allocates and notifies the remote back
 */
static void qcom_glink_handle_intent_req(struct qcom_glink *glink,
					 u32 cid, size_t size)
{
	struct glink_core_rx_intent *intent;
	struct glink_channel *channel;
	unsigned long flags;

	spin_lock_irqsave(&glink->idr_lock, flags);
	channel = idr_find(&glink->rcids, cid);
	spin_unlock_irqrestore(&glink->idr_lock, flags);

	if (!channel) {
		pr_err("%s channel not found for cid %d\n", __func__, cid);
		return;
	}

	intent = qcom_glink_alloc_intent(glink, channel, size, false);
	if (intent)
		qcom_glink_advertise_intent(glink, channel, intent);

	qcom_glink_send_intent_req_ack(glink, channel, !!intent);
}

static int qcom_glink_rx_defer(struct qcom_glink *glink, size_t extra)
{
	struct glink_defer_cmd *dcmd;

	extra = ALIGN(extra, 8);

	if (qcom_glink_rx_avail(glink) < sizeof(struct glink_msg) + extra) {
		dev_dbg(glink->dev, "Insufficient data in rx fifo");
		return -ENXIO;
	}

	dcmd = kzalloc(sizeof(*dcmd) + extra, GFP_ATOMIC);
	if (!dcmd)
		return -ENOMEM;

	INIT_LIST_HEAD(&dcmd->node);

	qcom_glink_rx_peak(glink, &dcmd->msg, 0, sizeof(dcmd->msg) + extra);

	spin_lock(&glink->rx_lock);
	list_add_tail(&dcmd->node, &glink->rx_queue);
	spin_unlock(&glink->rx_lock);

	schedule_work(&glink->rx_work);
	qcom_glink_rx_advance(glink, sizeof(dcmd->msg) + extra);

	return 0;
}

static int qcom_glink_rx_data(struct qcom_glink *glink, size_t avail)
{
	struct glink_core_rx_intent *intent;
	struct glink_channel *channel;
	struct {
		struct glink_msg msg;
		__le32 chunk_size;
		__le32 left_size;
	} __packed hdr;
	unsigned int chunk_size;
	unsigned int left_size;
	unsigned int rcid;
	unsigned int liid;
	int ret = 0;
	unsigned long flags;

	if (avail < sizeof(hdr)) {
		dev_dbg(glink->dev, "Not enough data in fifo\n");
		return -EAGAIN;
	}

	qcom_glink_rx_peak(glink, &hdr, 0, sizeof(hdr));
	chunk_size = le32_to_cpu(hdr.chunk_size);
	left_size = le32_to_cpu(hdr.left_size);

	if (avail < sizeof(hdr) + chunk_size) {
		dev_dbg(glink->dev, "Payload not yet in fifo\n");
		return -EAGAIN;
	}

	rcid = le16_to_cpu(hdr.msg.param1);
	spin_lock_irqsave(&glink->idr_lock, flags);
	channel = idr_find(&glink->rcids, rcid);
	spin_unlock_irqrestore(&glink->idr_lock, flags);
	if (!channel) {
		dev_dbg(glink->dev, "Data on non-existing channel\n");

		/* Drop the message */
		goto advance_rx;
	}
	CH_INFO(channel, "chunk_size:%d left_size:%d\n", chunk_size, left_size);

	if (glink->intentless) {
		/* Might have an ongoing, fragmented, message to append */
		if (!channel->buf) {
			intent = kzalloc(sizeof(*intent), GFP_ATOMIC);
			if (!intent)
				return -ENOMEM;

			intent->data = kmalloc(chunk_size + left_size,
					       GFP_ATOMIC);
			if (!intent->data) {
				kfree(intent);
				return -ENOMEM;
			}

			intent->id = 0xbabababa;
			intent->size = chunk_size + left_size;
			intent->offset = 0;

			channel->buf = intent;
		} else {
			intent = channel->buf;
		}
	} else {
		liid = le32_to_cpu(hdr.msg.param2);

		spin_lock_irqsave(&channel->intent_lock, flags);
		intent = idr_find(&channel->liids, liid);
		spin_unlock_irqrestore(&channel->intent_lock, flags);

		if (!intent) {
			dev_err(glink->dev,
				"no intent found for channel %s intent %d",
				channel->name, liid);
			goto advance_rx;
		}
	}

	if (intent->size - intent->offset < chunk_size) {
		dev_err(glink->dev, "Insufficient space in intent\n");

		/* The packet header lied, drop payload */
		goto advance_rx;
	}

	qcom_glink_rx_peak(glink, intent->data + intent->offset,
			   sizeof(hdr), chunk_size);
	intent->offset += chunk_size;

	/* Handle message when no fragments remain to be received */
	if (!left_size) {
		spin_lock(&channel->recv_lock);
		if (channel->ept.cb) {
			channel->ept.cb(channel->ept.rpdev,
					intent->data,
					intent->offset,
					channel->ept.priv,
					RPMSG_ADDR_ANY);
		}
		spin_unlock(&channel->recv_lock);

		intent->offset = 0;
		channel->buf = NULL;

		qcom_glink_rx_done(glink, channel, intent);
	}

advance_rx:
	qcom_glink_rx_advance(glink, ALIGN(sizeof(hdr) + chunk_size, 8));

	return ret;
}

static void qcom_glink_handle_intent(struct qcom_glink *glink,
				     unsigned int cid,
				     unsigned int count,
				     size_t avail)
{
	struct glink_core_rx_intent *intent;
	struct glink_channel *channel;
	struct intent_pair {
		__le32 size;
		__le32 iid;
	};

	struct {
		struct glink_msg msg;
		struct intent_pair intents[];
	} __packed * msg;

	const size_t msglen = sizeof(*msg) + sizeof(struct intent_pair) * count;
	int ret;
	int i;
	unsigned long flags;

	if (avail < msglen) {
		dev_dbg(glink->dev, "Not enough data in fifo\n");
		return;
	}

	spin_lock_irqsave(&glink->idr_lock, flags);
	channel = idr_find(&glink->rcids, cid);
	spin_unlock_irqrestore(&glink->idr_lock, flags);
	if (!channel) {
		dev_err(glink->dev, "intents for non-existing channel\n");
		return;
	}

	msg = kmalloc(msglen, GFP_ATOMIC);
	if (!msg)
		return;

	qcom_glink_rx_peak(glink, msg, 0, msglen);

	for (i = 0; i < count; ++i) {
		intent = kzalloc(sizeof(*intent), GFP_ATOMIC);
		if (!intent)
			break;

		intent->id = le32_to_cpu(msg->intents[i].iid);
		intent->size = le32_to_cpu(msg->intents[i].size);

		CH_INFO(channel, "riid:%d size:%d\n", intent->id, intent->size);

		spin_lock_irqsave(&channel->intent_lock, flags);
		ret = idr_alloc(&channel->riids, intent,
				intent->id, intent->id + 1, GFP_ATOMIC);
		spin_unlock_irqrestore(&channel->intent_lock, flags);

		if (ret < 0)
			dev_err(glink->dev, "failed to store remote intent\n");

	}

	kfree(msg);
	qcom_glink_rx_advance(glink, ALIGN(msglen, 8));
}

static int qcom_glink_rx_open_ack(struct qcom_glink *glink, unsigned int lcid)
{
	struct glink_channel *channel;

	spin_lock(&glink->idr_lock);
	channel = idr_find(&glink->lcids, lcid);
	spin_unlock(&glink->idr_lock);
	if (!channel) {
		dev_err(glink->dev, "Invalid open ack packet\n");
		return -EINVAL;
	}

	CH_INFO(channel, "\n");
	complete_all(&channel->open_ack);

	return 0;
}

/**
 * qcom_glink_send_signals() - convert a signal  cmd to wire format and transmit
 * @glink:	The transport to transmit on.
 * @channel:	The glink channel
 * @sigs:	The signals to encode.
 *
 * Return: 0 on success or standard Linux error code.
 */
static int qcom_glink_send_signals(struct qcom_glink *glink,
				   struct glink_channel *channel,
				   u32 sigs)
{
	struct glink_msg msg;

	msg.cmd = cpu_to_le16(RPM_CMD_SIGNALS);
	msg.param1 = cpu_to_le16(channel->lcid);
	msg.param2 = cpu_to_le32(sigs);

	GLINK_INFO(glink->ilc, "sigs:%d\n", sigs);
	return qcom_glink_tx(glink, &msg, sizeof(msg), NULL, 0, true);
}

static int qcom_glink_handle_signals(struct qcom_glink *glink,
				     unsigned int rcid, unsigned int signals)
{
	struct glink_channel *channel;
	unsigned long flags;
	u32 old;

	spin_lock_irqsave(&glink->idr_lock, flags);
	channel = idr_find(&glink->rcids, rcid);
	spin_unlock_irqrestore(&glink->idr_lock, flags);
	if (!channel) {
		dev_err(glink->dev, "signal for non-existing channel\n");
		return -EINVAL;
	}

	old = channel->rsigs;
	channel->rsigs = signals;

	if (channel->ept.sig_cb)
		channel->ept.sig_cb(channel->ept.rpdev, old, channel->rsigs);

	CH_INFO(channel, "old:%d new:%d\n", old, channel->rsigs);

	return 0;
}

static irqreturn_t qcom_glink_native_intr(int irq, void *data)
{
	struct qcom_glink *glink = data;
	struct glink_msg msg;
	unsigned int param1;
	unsigned int param2;
	unsigned int avail;
	unsigned int cmd;
	int ret = 0;

	for (;;) {
		avail = qcom_glink_rx_avail(glink);
		if (avail < sizeof(msg))
			break;

		qcom_glink_rx_peak(glink, &msg, 0, sizeof(msg));

		cmd = le16_to_cpu(msg.cmd);
		param1 = le16_to_cpu(msg.param1);
		param2 = le32_to_cpu(msg.param2);

		switch (cmd) {
		case RPM_CMD_VERSION:
		case RPM_CMD_VERSION_ACK:
		case RPM_CMD_CLOSE:
		case RPM_CMD_CLOSE_ACK:
		case RPM_CMD_RX_INTENT_REQ:
			ret = qcom_glink_rx_defer(glink, 0);
			break;
		case RPM_CMD_OPEN_ACK:
			ret = qcom_glink_rx_open_ack(glink, param1);
			qcom_glink_rx_advance(glink, ALIGN(sizeof(msg), 8));
			break;
		case RPM_CMD_OPEN:
			ret = qcom_glink_rx_defer(glink, param2);
			break;
		case RPM_CMD_TX_DATA:
		case RPM_CMD_TX_DATA_CONT:
			ret = qcom_glink_rx_data(glink, avail);
			break;
		case RPM_CMD_READ_NOTIF:
			qcom_glink_rx_advance(glink, ALIGN(sizeof(msg), 8));

			mbox_send_message(glink->mbox_chan, NULL);
			mbox_client_txdone(glink->mbox_chan, 0);
			break;
		case RPM_CMD_INTENT:
			qcom_glink_handle_intent(glink, param1, param2, avail);
			break;
		case RPM_CMD_RX_DONE:
			qcom_glink_handle_rx_done(glink, param1, param2, false);
			qcom_glink_rx_advance(glink, ALIGN(sizeof(msg), 8));
			break;
		case RPM_CMD_RX_DONE_W_REUSE:
			qcom_glink_handle_rx_done(glink, param1, param2, true);
			qcom_glink_rx_advance(glink, ALIGN(sizeof(msg), 8));
			break;
		case RPM_CMD_RX_INTENT_REQ_ACK:
			qcom_glink_handle_intent_req_ack(glink, param1, param2);
			qcom_glink_rx_advance(glink, ALIGN(sizeof(msg), 8));
			break;
		case RPM_CMD_SIGNALS:
			qcom_glink_handle_signals(glink, param1, param2);
			qcom_glink_rx_advance(glink, ALIGN(sizeof(msg), 8));
			break;
		default:
			dev_err(glink->dev, "unhandled rx cmd: %d\n", cmd);
			ret = -EINVAL;
			break;
		}

		if (ret)
			break;
	}

	return IRQ_HANDLED;
}

/* Locally initiated rpmsg_create_ept */
static struct glink_channel *qcom_glink_create_local(struct qcom_glink *glink,
						     const char *name)
{
	struct glink_channel *channel;
	int ret;
	unsigned long flags;

	channel = qcom_glink_alloc_channel(glink, name);
	if (IS_ERR(channel))
		return ERR_CAST(channel);

	CH_INFO(channel, "\n");
	ret = qcom_glink_send_open_req(glink, channel);
	if (ret)
		goto release_channel;

	ret = wait_for_completion_timeout(&channel->open_ack, 5 * HZ);
	if (!ret)
		goto err_timeout;

	ret = wait_for_completion_timeout(&channel->open_req, 5 * HZ);
	if (!ret)
		goto err_timeout;

	qcom_glink_send_open_ack(glink, channel);

	return channel;

err_timeout:
	CH_INFO(channel, "err_timeout\n");

	/* qcom_glink_send_open_req() did register the channel in lcids*/
	spin_lock_irqsave(&glink->idr_lock, flags);
	idr_remove(&glink->lcids, channel->lcid);
	spin_unlock_irqrestore(&glink->idr_lock, flags);

release_channel:
	CH_INFO(channel, "release_channel\n");
	/* Release qcom_glink_send_open_req() reference */
	kref_put(&channel->refcount, qcom_glink_channel_release);
	/* Release qcom_glink_alloc_channel() reference */
	kref_put(&channel->refcount, qcom_glink_channel_release);

	return ERR_PTR(-ETIMEDOUT);
}

/* Remote initiated rpmsg_create_ept */
static int qcom_glink_create_remote(struct qcom_glink *glink,
				    struct glink_channel *channel)
{
	int ret;

	CH_INFO(channel, "\n");

	qcom_glink_send_open_ack(glink, channel);

	ret = qcom_glink_send_open_req(glink, channel);
	if (ret)
		goto close_link;

	ret = wait_for_completion_timeout(&channel->open_ack, 5 * HZ);
	if (!ret) {
		ret = -ETIMEDOUT;
		goto close_link;
	}

	return 0;

close_link:
	CH_INFO(channel, "close_link %d\n", ret);

	/*
	 * Send a close request to "undo" our open-ack. The close-ack will
	 * release qcom_glink_send_open_req() reference and the last reference
	 * will be relesed after receiving remote_close or transport unregister
	 * by calling qcom_glink_native_remove().
	 */
	qcom_glink_send_close_req(glink, channel);

	return ret;
}

static struct rpmsg_endpoint *qcom_glink_create_ept(struct rpmsg_device *rpdev,
						    rpmsg_rx_cb_t cb,
						    void *priv,
						    struct rpmsg_channel_info
									chinfo)
{
	struct glink_channel *parent = to_glink_channel(rpdev->ept);
	struct glink_channel *channel;
	struct qcom_glink *glink = parent->glink;
	struct rpmsg_endpoint *ept;
	const char *name = chinfo.name;
	int cid;
	int ret;
	unsigned long flags;

	spin_lock_irqsave(&glink->idr_lock, flags);
	idr_for_each_entry(&glink->rcids, channel, cid) {
		if (!strcmp(channel->name, name))
			break;
	}
	spin_unlock_irqrestore(&glink->idr_lock, flags);

	if (!channel) {
		channel = qcom_glink_create_local(glink, name);
		if (IS_ERR(channel))
			return NULL;
	} else {
		ret = qcom_glink_create_remote(glink, channel);
		if (ret)
			return NULL;
	}

	ept = &channel->ept;
	ept->rpdev = rpdev;
	ept->cb = cb;
	ept->priv = priv;
	ept->ops = &glink_endpoint_ops;

	return ept;
}

static int qcom_glink_announce_create(struct rpmsg_device *rpdev)
{
	struct glink_channel *channel = to_glink_channel(rpdev->ept);
	struct device_node *np = rpdev->dev.of_node;
	struct qcom_glink *glink = channel->glink;
	struct glink_core_rx_intent *intent;
	const struct property *prop = NULL;
	__be32 defaults[] = { cpu_to_be32(SZ_1K), cpu_to_be32(5) };
	int num_intents;
	int num_groups = 1;
	__be32 *val = defaults;
	int size;

	if (glink->intentless || !completion_done(&channel->open_ack))
		return 0;

	prop = of_find_property(np, "qcom,intents", NULL);
	if (prop) {
		val = prop->value;
		num_groups = prop->length / sizeof(u32) / 2;
	}

	/* Channel is now open, advertise base set of intents */
	while (num_groups--) {
		size = be32_to_cpup(val++);
		num_intents = be32_to_cpup(val++);
		while (num_intents--) {
			intent = qcom_glink_alloc_intent(glink, channel, size,
							 true);
			if (!intent)
				break;

			qcom_glink_advertise_intent(glink, channel, intent);
		}
	}
	return 0;
}

static void qcom_glink_destroy_ept(struct rpmsg_endpoint *ept)
{
	struct glink_channel *channel = to_glink_channel(ept);
	struct qcom_glink *glink = channel->glink;
	unsigned long flags;

	spin_lock_irqsave(&channel->recv_lock, flags);
	channel->ept.cb = NULL;
	spin_unlock_irqrestore(&channel->recv_lock, flags);

	/* Decouple the potential rpdev from the channel */
	channel->rpdev = NULL;

	qcom_glink_send_close_req(glink, channel);
}

static int qcom_glink_request_intent(struct qcom_glink *glink,
				     struct glink_channel *channel,
				     size_t size)
{
	struct {
		u16 id;
		u16 cid;
		u32 size;
	} __packed cmd;

	int ret;

	mutex_lock(&channel->intent_req_lock);

	atomic_set(&channel->intent_req_comp, 0);

	cmd.id = RPM_CMD_RX_INTENT_REQ;
	cmd.cid = channel->lcid;
	cmd.size = size;

	CH_INFO(channel, "size:%d\n", size);

	ret = qcom_glink_tx(glink, &cmd, sizeof(cmd), NULL, 0, true);
	if (ret)
		goto unlock;

	ret = wait_event_timeout(channel->intent_req_event,
				 atomic_read(&channel->intent_req_comp) ||
				 atomic_read(&glink->in_reset), 10 * HZ);
	if (!ret) {
		dev_err(glink->dev, "intent request timed out\n");
		ret = -ETIMEDOUT;
	} else if (atomic_read(&glink->in_reset)) {
		CH_INFO(channel, "ssr detected\n");
		ret = -ECONNRESET;
	} else {
		ret = channel->intent_req_result ? 0 : -ECANCELED;
	}

unlock:
	mutex_unlock(&channel->intent_req_lock);
	return ret;
}

static int __qcom_glink_send(struct glink_channel *channel,
			     void *data, int len, bool wait)
{
	struct qcom_glink *glink = channel->glink;
	struct glink_core_rx_intent *intent = NULL;
	struct glink_core_rx_intent *tmp;
	int iid = 0;
	struct {
		struct glink_msg msg;
		__le32 chunk_size;
		__le32 left_size;
	} __packed req;
	int ret;
	unsigned long flags;

	if (!glink->intentless) {
		while (!intent) {
			spin_lock_irqsave(&channel->intent_lock, flags);
			idr_for_each_entry(&channel->riids, tmp, iid) {
				if (tmp->size >= len && !tmp->in_use) {
					if (!intent)
						intent = tmp;
					else if (intent->size > tmp->size)
						intent = tmp;
					if (intent->size == len)
						break;
				}
			}
			if (intent)
				intent->in_use = true;
			spin_unlock_irqrestore(&channel->intent_lock, flags);

			/* We found an available intent */
			if (intent)
				break;

			if (!wait)
				return -EBUSY;

			ret = qcom_glink_request_intent(glink, channel, len);
			if (ret < 0)
				return ret;
		}

		iid = intent->id;
	}

	req.msg.cmd = cpu_to_le16(RPM_CMD_TX_DATA);
	req.msg.param1 = cpu_to_le16(channel->lcid);
	req.msg.param2 = cpu_to_le32(iid);
	req.chunk_size = cpu_to_le32(len);
	req.left_size = cpu_to_le32(0);

	ret = qcom_glink_tx(glink, &req, sizeof(req), data, len, wait);

	/* Mark intent available if we failed */
	if (ret && intent)
		intent->in_use = false;

	return ret;
}

static int qcom_glink_send(struct rpmsg_endpoint *ept, void *data, int len)
{
	struct glink_channel *channel = to_glink_channel(ept);

	return __qcom_glink_send(channel, data, len, true);
}

static int qcom_glink_trysend(struct rpmsg_endpoint *ept, void *data, int len)
{
	struct glink_channel *channel = to_glink_channel(ept);

	return __qcom_glink_send(channel, data, len, false);
}

static int qcom_glink_get_sigs(struct rpmsg_endpoint *ept,
			       u32 *lsigs, u32 *rsigs)
{
	struct glink_channel *channel = to_glink_channel(ept);

	*lsigs = channel->lsigs;
	*rsigs = channel->rsigs;

	return 0;
}

static int qcom_glink_set_sigs(struct rpmsg_endpoint *ept, u32 sigs)
{
	struct glink_channel *channel = to_glink_channel(ept);
	struct qcom_glink *glink = channel->glink;

	channel->lsigs = sigs;

	return qcom_glink_send_signals(glink, channel, sigs);
}

/*
 * Finds the device_node for the glink child interested in this channel.
 */
static struct device_node *qcom_glink_match_channel(struct device_node *node,
						    const char *channel)
{
	struct device_node *child;
	const char *name;
	const char *key;
	int ret;

	for_each_available_child_of_node(node, child) {
		key = "qcom,glink-channels";
		ret = of_property_read_string(child, key, &name);
		if (ret)
			continue;

		if (strcmp(name, channel) == 0)
			return child;
	}

	return NULL;
}

static const struct rpmsg_device_ops glink_device_ops = {
	.create_ept = qcom_glink_create_ept,
	.announce_create = qcom_glink_announce_create,
};

static const struct rpmsg_endpoint_ops glink_endpoint_ops = {
	.destroy_ept = qcom_glink_destroy_ept,
	.send = qcom_glink_send,
	.trysend = qcom_glink_trysend,
	.get_sigs = qcom_glink_get_sigs,
	.set_sigs = qcom_glink_set_sigs,
};

static void qcom_glink_rpdev_release(struct device *dev)
{
	struct rpmsg_device *rpdev = to_rpmsg_device(dev);
	struct glink_channel *channel = to_glink_channel(rpdev->ept);

	channel->rpdev = NULL;
	kfree(rpdev);
}

static int qcom_glink_rx_open(struct qcom_glink *glink, unsigned int rcid,
			      char *name)
{
	struct glink_channel *channel;
	struct rpmsg_device *rpdev;
	bool create_device = false;
	struct device_node *node;
	int lcid;
	int ret;
	unsigned long flags;

	spin_lock_irqsave(&glink->idr_lock, flags);
	idr_for_each_entry(&glink->lcids, channel, lcid) {
		if (!strcmp(channel->name, name))
			break;
	}
	spin_unlock_irqrestore(&glink->idr_lock, flags);

	if (!channel) {
		channel = qcom_glink_alloc_channel(glink, name);
		if (IS_ERR(channel))
			return PTR_ERR(channel);

		/* The opening dance was initiated by the remote */
		create_device = true;
	}

	spin_lock_irqsave(&glink->idr_lock, flags);
	ret = idr_alloc(&glink->rcids, channel, rcid, rcid + 1, GFP_ATOMIC);
	if (ret < 0) {
		dev_err(glink->dev, "Unable to insert channel into rcid list\n");
		spin_unlock_irqrestore(&glink->idr_lock, flags);
		goto free_channel;
	}
	channel->rcid = ret;
	spin_unlock_irqrestore(&glink->idr_lock, flags);

	complete_all(&channel->open_req);

	if (create_device) {
		rpdev = kzalloc(sizeof(*rpdev), GFP_KERNEL);
		if (!rpdev) {
			ret = -ENOMEM;
			goto rcid_remove;
		}

		rpdev->ept = &channel->ept;
		strlcpy(rpdev->id.name, name, RPMSG_NAME_SIZE);
		rpdev->src = RPMSG_ADDR_ANY;
		rpdev->dst = RPMSG_ADDR_ANY;
		rpdev->ops = &glink_device_ops;

		node = qcom_glink_match_channel(glink->dev->of_node, name);
		rpdev->dev.of_node = node;
		rpdev->dev.parent = glink->dev;
		rpdev->dev.release = qcom_glink_rpdev_release;

		ret = rpmsg_register_device(rpdev);
		if (ret)
			goto free_rpdev;

		channel->rpdev = rpdev;
	}
	CH_INFO(channel, "\n");

	return 0;

free_rpdev:
	CH_INFO(channel, "free_rpdev\n");
	kfree(rpdev);
rcid_remove:
	CH_INFO(channel, "rcid_remove\n");
	spin_lock_irqsave(&glink->idr_lock, flags);
	idr_remove(&glink->rcids, channel->rcid);
	channel->rcid = 0;
	spin_unlock_irqrestore(&glink->idr_lock, flags);
free_channel:
	CH_INFO(channel, "free_channel\n");
	/* Release the reference, iff we took it */
	if (create_device)
		kref_put(&channel->refcount, qcom_glink_channel_release);

	return ret;
}

static void qcom_glink_rx_close(struct qcom_glink *glink, unsigned int rcid)
{
	struct rpmsg_channel_info chinfo;
	struct glink_channel *channel;
	unsigned long flags;

	spin_lock_irqsave(&glink->idr_lock, flags);
	channel = idr_find(&glink->rcids, rcid);
	spin_unlock_irqrestore(&glink->idr_lock, flags);
	if (WARN(!channel, "close request on unknown channel\n"))
		return;
	CH_INFO(channel, "\n");

	/* cancel pending rx_done work */
	kthread_cancel_work_sync(&channel->intent_work);

	if (channel->rpdev) {
		strlcpy(chinfo.name, channel->name, sizeof(chinfo.name));
		chinfo.src = RPMSG_ADDR_ANY;
		chinfo.dst = RPMSG_ADDR_ANY;

		rpmsg_unregister_device(glink->dev, &chinfo);
	}

	qcom_glink_send_close_ack(glink, channel->rcid);

	spin_lock_irqsave(&glink->idr_lock, flags);
	idr_remove(&glink->rcids, channel->rcid);
	channel->rcid = 0;
	spin_unlock_irqrestore(&glink->idr_lock, flags);

	kref_put(&channel->refcount, qcom_glink_channel_release);
}

static void qcom_glink_rx_close_ack(struct qcom_glink *glink, unsigned int lcid)
{
	struct glink_channel *channel;
	unsigned long flags;

	spin_lock_irqsave(&glink->idr_lock, flags);
	channel = idr_find(&glink->lcids, lcid);
	if (WARN(!channel, "close ack on unknown channel\n")) {
		spin_unlock_irqrestore(&glink->idr_lock, flags);
		return;
	}
	CH_INFO(channel, "\n");

	idr_remove(&glink->lcids, channel->lcid);
	channel->lcid = 0;
	spin_unlock_irqrestore(&glink->idr_lock, flags);

	kref_put(&channel->refcount, qcom_glink_channel_release);
}

static void qcom_glink_work(struct work_struct *work)
{
	struct qcom_glink *glink = container_of(work, struct qcom_glink,
						rx_work);
	struct glink_defer_cmd *dcmd;
	struct glink_msg *msg;
	unsigned long flags;
	unsigned int param1;
	unsigned int param2;
	unsigned int cmd;

	for (;;) {
		spin_lock_irqsave(&glink->rx_lock, flags);
		if (list_empty(&glink->rx_queue)) {
			spin_unlock_irqrestore(&glink->rx_lock, flags);
			break;
		}
		dcmd = list_first_entry(&glink->rx_queue,
					struct glink_defer_cmd, node);
		list_del(&dcmd->node);
		spin_unlock_irqrestore(&glink->rx_lock, flags);

		msg = &dcmd->msg;
		cmd = le16_to_cpu(msg->cmd);
		param1 = le16_to_cpu(msg->param1);
		param2 = le32_to_cpu(msg->param2);

		switch (cmd) {
		case RPM_CMD_VERSION:
			qcom_glink_receive_version(glink, param1, param2);
			break;
		case RPM_CMD_VERSION_ACK:
			qcom_glink_receive_version_ack(glink, param1, param2);
			break;
		case RPM_CMD_OPEN:
			qcom_glink_rx_open(glink, param1, msg->data);
			break;
		case RPM_CMD_CLOSE:
			qcom_glink_rx_close(glink, param1);
			break;
		case RPM_CMD_CLOSE_ACK:
			qcom_glink_rx_close_ack(glink, param1);
			break;
		case RPM_CMD_RX_INTENT_REQ:
			qcom_glink_handle_intent_req(glink, param1, param2);
			break;
		default:
			WARN(1, "Unknown defer object %d\n", cmd);
			break;
		}

		kfree(dcmd);
	}
}

static ssize_t rpmsg_name_show(struct device *dev,
			       struct device_attribute *attr, char *buf)
{
	struct rpmsg_device *rpdev = to_rpmsg_device(dev);
	struct glink_channel *channel = to_glink_channel(rpdev->ept);

	return snprintf(buf, RPMSG_NAME_SIZE, "%s\n", channel->glink->name);
}
static DEVICE_ATTR_RO(rpmsg_name);

static struct attribute *qcom_glink_attrs[] = {
	&dev_attr_rpmsg_name.attr,
	NULL
};
ATTRIBUTE_GROUPS(qcom_glink);

static void qcom_glink_device_release(struct device *dev)
{
	struct rpmsg_device *rpdev = to_rpmsg_device(dev);
	struct glink_channel *channel = to_glink_channel(rpdev->ept);

	/* Release qcom_glink_alloc_channel() reference */
	kref_put(&channel->refcount, qcom_glink_channel_release);
	kfree(rpdev);
}

static int qcom_glink_create_chrdev(struct qcom_glink *glink)
{
	struct rpmsg_device *rpdev;
	struct glink_channel *channel;

	rpdev = kzalloc(sizeof(*rpdev), GFP_KERNEL);
	if (!rpdev)
		return -ENOMEM;

	channel = qcom_glink_alloc_channel(glink, "rpmsg_chrdev");
	if (IS_ERR(channel)) {
		kfree(rpdev);
		return PTR_ERR(channel);
	}
	channel->rpdev = rpdev;

	rpdev->ept = &channel->ept;
	rpdev->ops = &glink_device_ops;
	rpdev->dev.parent = glink->dev;
	rpdev->dev.release = qcom_glink_device_release;

	return rpmsg_chrdev_register_device(rpdev);
}

struct qcom_glink *qcom_glink_native_probe(struct device *dev,
					   unsigned long features,
					   struct qcom_glink_pipe *rx,
					   struct qcom_glink_pipe *tx,
					   bool intentless)
{
	int irq;
	int ret;
	struct qcom_glink *glink;

	glink = devm_kzalloc(dev, sizeof(*glink), GFP_KERNEL);
	if (!glink)
		return ERR_PTR(-ENOMEM);

	glink->dev = dev;
	glink->dev->groups = qcom_glink_groups;

	glink->tx_pipe = tx;
	glink->rx_pipe = rx;

	glink->features = features;
	glink->intentless = intentless;

	spin_lock_init(&glink->tx_lock);
	spin_lock_init(&glink->rx_lock);
	INIT_LIST_HEAD(&glink->rx_queue);
	INIT_WORK(&glink->rx_work, qcom_glink_work);

	spin_lock_init(&glink->idr_lock);
	idr_init(&glink->lcids);
	idr_init(&glink->rcids);
	atomic_set(&glink->in_reset, 0);

	ret = of_property_read_string(dev->of_node, "label", &glink->name);
	if (ret < 0)
		glink->name = dev->of_node->name;

	glink->mbox_client.dev = dev;
	glink->mbox_client.knows_txdone = true;
	glink->mbox_chan = mbox_request_channel(&glink->mbox_client, 0);
	if (IS_ERR(glink->mbox_chan)) {
		if (PTR_ERR(glink->mbox_chan) != -EPROBE_DEFER)
			dev_err(dev, "failed to acquire IPC channel\n");
		return ERR_CAST(glink->mbox_chan);
	}

	kthread_init_worker(&glink->kworker);
	glink->task = kthread_run(kthread_worker_fn, &glink->kworker,
				  "glink_%s", glink->name);
	if (IS_ERR(glink->task)) {
		dev_err(dev, "failed to spawn intent kthread %d\n",
			PTR_ERR(glink->task));
		return ERR_CAST(glink->task);
	}

	irq = of_irq_get(dev->of_node, 0);
	ret = devm_request_irq(dev, irq,
			       qcom_glink_native_intr,
			       IRQF_NO_SUSPEND | IRQF_SHARED,
			       "glink-native", glink);
	if (ret) {
		dev_err(dev, "failed to request IRQ\n");
		return ERR_PTR(ret);
	}

	glink->irq = irq;

	ret = qcom_glink_send_version(glink);
	if (ret) {
		dev_err(dev, "failed to send version %d\n", ret);
		return ERR_PTR(ret);
	}

	ret = qcom_glink_create_chrdev(glink);
	if (ret)
		dev_err(glink->dev, "failed to register chrdev\n");

	glink->ilc = ipc_log_context_create(GLINK_LOG_PAGE_CNT, glink->name, 0);

	return glink;
}
EXPORT_SYMBOL_GPL(qcom_glink_native_probe);

static int qcom_glink_remove_device(struct device *dev, void *data)
{
	device_unregister(dev);

	return 0;
}

void qcom_glink_native_remove(struct qcom_glink *glink)
{
	struct glink_channel *channel;
	int cid;
	int ret;
	unsigned long flags;

	atomic_inc(&glink->in_reset);
	disable_irq(glink->irq);
	cancel_work_sync(&glink->rx_work);

	/* Signal all threads to cancel tx */
	spin_lock_irqsave(&glink->idr_lock, flags);
	idr_for_each_entry(&glink->lcids, channel, cid) {
		wake_up(&channel->intent_req_event);
	}
	spin_unlock_irqrestore(&glink->idr_lock, flags);

	ret = device_for_each_child(glink->dev, NULL, qcom_glink_remove_device);
	if (ret)
		dev_warn(glink->dev, "Can't remove GLINK devices: %d\n", ret);

	spin_lock_irqsave(&glink->idr_lock, flags);
	idr_for_each_entry(&glink->lcids, channel, cid) {
		spin_unlock_irqrestore(&glink->idr_lock, flags);
		/* cancel pending rx_done work for each channel*/
		kthread_cancel_work_sync(&channel->intent_work);
		spin_lock_irqsave(&glink->idr_lock, flags);
	}
	spin_unlock_irqrestore(&glink->idr_lock, flags);

	spin_lock_irqsave(&glink->idr_lock, flags);

	/* Release any defunct local channels, waiting for close-ack */
	idr_for_each_entry(&glink->lcids, channel, cid) {
		kref_put(&channel->refcount, qcom_glink_channel_release);
		idr_remove(&glink->lcids, cid);
	}

	/* Release any defunct local channels, waiting for close-req */
	idr_for_each_entry(&glink->rcids, channel, cid) {
		kref_put(&channel->refcount, qcom_glink_channel_release);
		idr_remove(&glink->rcids, cid);
	}

	idr_destroy(&glink->lcids);
	idr_destroy(&glink->rcids);
	spin_unlock_irqrestore(&glink->idr_lock, flags);

	kthread_flush_worker(&glink->kworker);
	kthread_stop(glink->task);
	qcom_glink_pipe_reset(glink);
	mbox_free_channel(glink->mbox_chan);
}
EXPORT_SYMBOL_GPL(qcom_glink_native_remove);

void qcom_glink_native_unregister(struct qcom_glink *glink)
{
	device_unregister(glink->dev);
}
EXPORT_SYMBOL_GPL(qcom_glink_native_unregister);

MODULE_DESCRIPTION("Qualcomm GLINK driver");
MODULE_LICENSE("GPL v2");<|MERGE_RESOLUTION|>--- conflicted
+++ resolved
@@ -292,11 +292,7 @@
 	unsigned long flags;
 
 	CH_INFO(channel, "\n");
-<<<<<<< HEAD
-	kthread_cancel_work_sync(&channel->intent_work);
-=======
 	wake_up(&channel->intent_req_event);
->>>>>>> 4719c01d
 
 	spin_lock_irqsave(&channel->intent_lock, flags);
 	idr_destroy(&channel->liids);
@@ -528,15 +524,11 @@
 	qcom_glink_tx(glink, &req, sizeof(req), NULL, 0, true);
 }
 
-<<<<<<< HEAD
-static void qcom_glink_rx_done_work(struct kthread_work *work)
-=======
 
 static int __qcom_glink_rx_done(struct qcom_glink *glink,
 				struct glink_channel *channel,
 				struct glink_core_rx_intent *intent,
 				bool wait)
->>>>>>> 4719c01d
 {
 	struct {
 		u16 id;
@@ -610,15 +602,11 @@
 	if (list_empty(&channel->done_intents))
 		ret = __qcom_glink_rx_done(glink, channel, intent, false);
 
-<<<<<<< HEAD
-	kthread_queue_work(&glink->kworker, &channel->intent_work);
-=======
 	if (ret) {
 		list_add_tail(&intent->node, &channel->done_intents);
 		kthread_queue_work(&glink->kworker, &channel->intent_work);
 	}
 	spin_unlock(&channel->intent_lock);
->>>>>>> 4719c01d
 }
 
 /**
