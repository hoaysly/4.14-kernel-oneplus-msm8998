/*
 *
 * Copyright (c) 2014-2018, The Linux Foundation. All rights reserved.
 *
 * This program is free software; you can redistribute it and/or modify
 * it under the terms of the GNU General Public License version 2 and
 * only version 2 as published by the Free Software Foundation.
 *
 * This program is distributed in the hope that it will be useful,
 * but WITHOUT ANY WARRANTY; without even the implied warranty of
 * MERCHANTABILITY or FITNESS FOR A PARTICULAR PURPOSE.  See the
 * GNU General Public License for more details.
 *
 */

#include <linux/slab.h>
#include <soc/qcom/secure_buffer.h>
#include <linux/workqueue.h>
#include <linux/uaccess.h>
#include <linux/kernel.h>

#include "ion_system_secure_heap.h"
#include "ion_system_heap.h"
#include "ion.h"
#include "ion_secure_util.h"

struct ion_system_secure_heap {
	struct ion_heap *sys_heap;
	struct ion_heap heap;

	/* Protects prefetch_list */
	spinlock_t work_lock;
	bool destroy_heap;
	struct list_head prefetch_list;
	struct delayed_work prefetch_work;
};

struct prefetch_info {
	struct list_head list;
	int vmid;
	u64 size;
	bool shrink;
};

/*
 * The video client may not hold the last reference count on the
 * ion_buffer(s). Delay for a short time after the video client sends
 * the IOC_DRAIN event to increase the chance that the reference
 * count drops to zero. Time in milliseconds.
 */
#define SHRINK_DELAY 1000

int ion_heap_is_system_secure_heap_type(enum ion_heap_type type)
{
	return type == ((enum ion_heap_type)ION_HEAP_TYPE_SYSTEM_SECURE);
}

static bool is_cp_flag_present(unsigned long flags)
{
	return flags & (ION_FLAG_CP_TOUCH |
			ION_FLAG_CP_BITSTREAM |
			ION_FLAG_CP_PIXEL |
			ION_FLAG_CP_NON_PIXEL |
			ION_FLAG_CP_CAMERA);
}

static void ion_system_secure_heap_free(struct ion_buffer *buffer)
{
	struct ion_heap *heap = buffer->heap;
	struct ion_system_secure_heap *secure_heap = container_of(heap,
						struct ion_system_secure_heap,
						heap);
	buffer->heap = secure_heap->sys_heap;
	secure_heap->sys_heap->ops->free(buffer);
}

static int ion_system_secure_heap_allocate(
					struct ion_heap *heap,
					struct ion_buffer *buffer,
					unsigned long size,
					unsigned long flags)
{
	int ret = 0;
	struct ion_system_secure_heap *secure_heap = container_of(heap,
						struct ion_system_secure_heap,
						heap);

	if (!ion_heap_is_system_secure_heap_type(secure_heap->heap.type) ||
	    !is_cp_flag_present(flags)) {
		pr_info("%s: Incorrect heap type or incorrect flags\n",
			__func__);
		return -EINVAL;
	}

	ret = secure_heap->sys_heap->ops->allocate(secure_heap->sys_heap,
						buffer, size, flags);
	if (ret) {
		pr_info("%s: Failed to get allocation for %s, ret = %d\n",
			__func__, heap->name, ret);
		return ret;
	}
	return ret;
}

static void process_one_prefetch(struct ion_heap *sys_heap,
				 struct prefetch_info *info)
{
	struct ion_buffer buffer;
	int ret;
	int vmid;

	memset(&buffer, 0, sizeof(struct ion_buffer));
	buffer.heap = sys_heap;

	ret = sys_heap->ops->allocate(sys_heap, &buffer, info->size,
					buffer.flags);
	if (ret) {
		pr_debug("%s: Failed to prefetch 0x%zx, ret = %d\n",
			 __func__, info->size, ret);
		return;
	}

	vmid = get_secure_vmid(info->vmid);
	if (vmid < 0)
		goto out;

	ret = ion_hyp_assign_sg(buffer.sg_table, &vmid, 1, true);
	if (ret)
		goto out;

	/* Now free it to the secure heap */
	buffer.heap = sys_heap;
	buffer.flags = info->vmid;

out:
	sys_heap->ops->free(&buffer);
}

/*
 * Since no lock is held, results are approximate.
 */
size_t ion_system_secure_heap_page_pool_total(struct ion_heap *heap,
					      int vmid_flags)
{
	struct ion_system_heap *sys_heap;
	struct ion_page_pool *pool;
	size_t total = 0;
	int vmid, i;

	sys_heap = container_of(heap, struct ion_system_heap, heap);
	vmid = get_secure_vmid(vmid_flags);
	if (vmid < 0)
		return 0;

	for (i = 0; i < NUM_ORDERS; i++) {
		pool = sys_heap->secure_pools[vmid][i];
		total += ion_page_pool_total(pool, true);
	}

	return total << PAGE_SHIFT;
}

static void process_one_shrink(struct ion_system_secure_heap *secure_heap,
			       struct ion_heap *sys_heap,
			       struct prefetch_info *info)
{
	struct ion_buffer buffer;
	size_t pool_size, size;
	int ret;

	memset(&buffer, 0, sizeof(struct ion_buffer));
<<<<<<< HEAD
	buffer.heap = sys_heap;
=======
	buffer.heap = &secure_heap->heap;
>>>>>>> 0482853e
	buffer.flags = info->vmid;

	pool_size = ion_system_secure_heap_page_pool_total(sys_heap,
							   info->vmid);
	size = min_t(size_t, pool_size, info->size);
	ret = sys_heap->ops->allocate(sys_heap, &buffer, size, buffer.flags);
	if (ret) {
		pr_debug("%s: Failed to shrink 0x%zx, ret = %d\n",
			 __func__, info->size, ret);
		return;
	}

	buffer.private_flags = ION_PRIV_FLAG_SHRINKER_FREE;
	buffer.heap = sys_heap;
	sys_heap->ops->free(&buffer);
}

static void ion_system_secure_heap_prefetch_work(struct work_struct *work)
{
	struct ion_system_secure_heap *secure_heap = container_of(work,
						struct ion_system_secure_heap,
						prefetch_work.work);
	struct ion_heap *sys_heap = secure_heap->sys_heap;
	struct prefetch_info *info, *tmp;
	unsigned long flags;

	spin_lock_irqsave(&secure_heap->work_lock, flags);
	list_for_each_entry_safe(info, tmp,
				 &secure_heap->prefetch_list, list) {
		list_del(&info->list);
		spin_unlock_irqrestore(&secure_heap->work_lock, flags);

		if (info->shrink)
			process_one_shrink(secure_heap, sys_heap, info);
		else
			process_one_prefetch(sys_heap, info);

		kfree(info);
		spin_lock_irqsave(&secure_heap->work_lock, flags);
	}
	spin_unlock_irqrestore(&secure_heap->work_lock, flags);
}

static int alloc_prefetch_info(
			struct ion_prefetch_regions __user *user_regions,
			bool shrink, struct list_head *items)
{
	struct prefetch_info *info;
	u64 user_sizes;
	int err;
	unsigned int nr_sizes, vmid, i;

	err = get_user(nr_sizes, &user_regions->nr_sizes);
	err |= get_user(user_sizes, &user_regions->sizes);
	err |= get_user(vmid, &user_regions->vmid);
	if (err)
		return -EFAULT;

	if (!is_secure_vmid_valid(get_secure_vmid(vmid)))
		return -EINVAL;

	if (nr_sizes > 0x10)
		return -EINVAL;

	for (i = 0; i < nr_sizes; i++) {
		info = kzalloc(sizeof(*info), GFP_KERNEL);
		if (!info)
			return -ENOMEM;

		err = get_user(info->size, ((u64 __user *)user_sizes + i));
		if (err)
			goto out_free;

		info->vmid = vmid;
		info->shrink = shrink;
		INIT_LIST_HEAD(&info->list);
		list_add_tail(&info->list, items);
	}
	return err;
out_free:
	kfree(info);
	return err;
}

static int __ion_system_secure_heap_resize(struct ion_heap *heap, void *ptr,
					   bool shrink)
{
	struct ion_system_secure_heap *secure_heap = container_of(heap,
						struct ion_system_secure_heap,
						heap);
	struct ion_prefetch_data *data = ptr;
	int i, ret = 0;
	struct prefetch_info *info, *tmp;
	unsigned long flags;
	LIST_HEAD(items);

	if ((int)heap->type != ION_HEAP_TYPE_SYSTEM_SECURE)
		return -EINVAL;

	if (data->nr_regions > 0x10)
		return -EINVAL;

	for (i = 0; i < data->nr_regions; i++) {
		ret = alloc_prefetch_info(
			(struct ion_prefetch_regions *)data->regions + i,
			shrink, &items);
		if (ret)
			goto out_free;
	}

	spin_lock_irqsave(&secure_heap->work_lock, flags);
	if (secure_heap->destroy_heap) {
		spin_unlock_irqrestore(&secure_heap->work_lock, flags);
		goto out_free;
	}
	list_splice_init(&items, &secure_heap->prefetch_list);
	schedule_delayed_work(&secure_heap->prefetch_work,
			      shrink ? msecs_to_jiffies(SHRINK_DELAY) : 0);
	spin_unlock_irqrestore(&secure_heap->work_lock, flags);

	return 0;

out_free:
	list_for_each_entry_safe(info, tmp, &items, list) {
		list_del(&info->list);
		kfree(info);
	}
	return ret;
}

int ion_system_secure_heap_prefetch(struct ion_heap *heap, void *ptr)
{
	return __ion_system_secure_heap_resize(heap, ptr, false);
}

int ion_system_secure_heap_drain(struct ion_heap *heap, void *ptr)
{
	return __ion_system_secure_heap_resize(heap, ptr, true);
}

static void *ion_system_secure_heap_map_kernel(struct ion_heap *heap,
					       struct ion_buffer *buffer)
{
	pr_info("%s: Kernel mapping from secure heap %s disallowed\n",
		__func__, heap->name);
	return ERR_PTR(-EINVAL);
}

static void ion_system_secure_heap_unmap_kernel(struct ion_heap *heap,
						struct ion_buffer *buffer)
{
}

static int ion_system_secure_heap_map_user(struct ion_heap *mapper,
					   struct ion_buffer *buffer,
					   struct vm_area_struct *vma)
{
	pr_info("%s: Mapping from secure heap %s disallowed\n",
		__func__, mapper->name);
	return -EINVAL;
}

static int ion_system_secure_heap_shrink(struct ion_heap *heap, gfp_t gfp_mask,
					 int nr_to_scan)
{
	struct ion_system_secure_heap *secure_heap = container_of(heap,
						struct ion_system_secure_heap,
						heap);

	return secure_heap->sys_heap->ops->shrink(secure_heap->sys_heap,
						gfp_mask, nr_to_scan);
}

static struct ion_heap_ops system_secure_heap_ops = {
	.allocate = ion_system_secure_heap_allocate,
	.free = ion_system_secure_heap_free,
	.map_kernel = ion_system_secure_heap_map_kernel,
	.unmap_kernel = ion_system_secure_heap_unmap_kernel,
	.map_user = ion_system_secure_heap_map_user,
	.shrink = ion_system_secure_heap_shrink,
};

struct ion_heap *ion_system_secure_heap_create(struct ion_platform_heap *unused)
{
	struct ion_system_secure_heap *heap;

	heap = kzalloc(sizeof(*heap), GFP_KERNEL);
	if (!heap)
		return ERR_PTR(-ENOMEM);
	heap->heap.ops = &system_secure_heap_ops;
	heap->heap.type = (enum ion_heap_type)ION_HEAP_TYPE_SYSTEM_SECURE;
	heap->sys_heap = get_ion_heap(ION_SYSTEM_HEAP_ID);

	heap->destroy_heap = false;
	heap->work_lock = __SPIN_LOCK_UNLOCKED(heap->work_lock);
	INIT_LIST_HEAD(&heap->prefetch_list);
	INIT_DELAYED_WORK(&heap->prefetch_work,
			  ion_system_secure_heap_prefetch_work);
	return &heap->heap;
}

struct page *alloc_from_secure_pool_order(struct ion_system_heap *heap,
					  struct ion_buffer *buffer,
					  unsigned long order)
{
	int vmid = get_secure_vmid(buffer->flags);
	struct ion_page_pool *pool;

	if (!is_secure_vmid_valid(vmid))
		return ERR_PTR(-EINVAL);

	pool = heap->secure_pools[vmid][order_to_index(order)];
	return ion_page_pool_alloc_pool_only(pool);
}

struct page *split_page_from_secure_pool(struct ion_system_heap *heap,
					 struct ion_buffer *buffer)
{
	int i, j;
	struct page *page;
	unsigned int order;

	mutex_lock(&heap->split_page_mutex);

	/*
	 * Someone may have just split a page and returned the unused portion
	 * back to the pool, so try allocating from the pool one more time
	 * before splitting. We want to maintain large pages sizes when
	 * possible.
	 */
	page = alloc_from_secure_pool_order(heap, buffer, 0);
	if (!IS_ERR(page))
		goto got_page;

	for (i = NUM_ORDERS - 2; i >= 0; i--) {
		order = orders[i];
		page = alloc_from_secure_pool_order(heap, buffer, order);
		if (IS_ERR(page))
			continue;

		split_page(page, order);
		break;
	}
	/*
	 * Return the remaining order-0 pages to the pool.
	 * SetPagePrivate flag to mark memory as secure.
	 */
	if (!IS_ERR(page)) {
		for (j = 1; j < (1 << order); j++) {
			SetPagePrivate(page + j);
			free_buffer_page(heap, buffer, page + j, 0);
		}
	}
got_page:
	mutex_unlock(&heap->split_page_mutex);

	return page;
}

int ion_secure_page_pool_shrink(
		struct ion_system_heap *sys_heap,
		int vmid, int order_idx, int nr_to_scan)
{
	int ret, freed = 0;
	int order = orders[order_idx];
	struct page *page, *tmp;
	struct sg_table sgt;
	struct scatterlist *sg;
	struct ion_page_pool *pool = sys_heap->secure_pools[vmid][order_idx];
	LIST_HEAD(pages);

	if (nr_to_scan == 0)
		return ion_page_pool_total(pool, true);

	while (freed < nr_to_scan) {
		page = ion_page_pool_alloc_pool_only(pool);
		if (IS_ERR(page))
			break;
		list_add(&page->lru, &pages);
		freed += (1 << order);
	}

	if (!freed)
		return freed;

	ret = sg_alloc_table(&sgt, (freed >> order), GFP_KERNEL);
	if (ret)
		goto out1;
	sg = sgt.sgl;
	list_for_each_entry(page, &pages, lru) {
		sg_set_page(sg, page, (1 << order) * PAGE_SIZE, 0);
		sg_dma_address(sg) = page_to_phys(page);
		sg = sg_next(sg);
	}

	ret = ion_hyp_unassign_sg(&sgt, &vmid, 1, true, true);
	if (ret == -EADDRNOTAVAIL)
		goto out3;
	else if (ret < 0)
		goto out2;

	list_for_each_entry_safe(page, tmp, &pages, lru) {
		list_del(&page->lru);
		ion_page_pool_free_immediate(pool, page);
	}

	sg_free_table(&sgt);
	return freed;

out2:
	sg_free_table(&sgt);
out1:
	/* Restore pages to secure pool */
	list_for_each_entry_safe(page, tmp, &pages, lru) {
		list_del(&page->lru);
		ion_page_pool_free(pool, page);
	}
	return 0;
out3:
	/*
	 * The security state of the pages is unknown after a failure;
	 * They can neither be added back to the secure pool nor buddy system.
	 */
	sg_free_table(&sgt);
	return 0;
}<|MERGE_RESOLUTION|>--- conflicted
+++ resolved
@@ -169,11 +169,7 @@
 	int ret;
 
 	memset(&buffer, 0, sizeof(struct ion_buffer));
-<<<<<<< HEAD
-	buffer.heap = sys_heap;
-=======
 	buffer.heap = &secure_heap->heap;
->>>>>>> 0482853e
 	buffer.flags = info->vmid;
 
 	pool_size = ion_system_secure_heap_page_pool_total(sys_heap,
