/*
 *  Sysfs interface for the universal power supply monitor class
 *
 *  Copyright © 2007  David Woodhouse <dwmw2@infradead.org>
 *  Copyright © 2007  Anton Vorontsov <cbou@mail.ru>
 *  Copyright © 2004  Szabolcs Gyurko
 *  Copyright © 2003  Ian Molton <spyro@f2s.com>
 *
 *  Modified: 2004, Oct     Szabolcs Gyurko
 *
 *  You may use this code as per GPL version 2
 */

#include <linux/ctype.h>
#include <linux/device.h>
#include <linux/power_supply.h>
#include <linux/slab.h>
#include <linux/stat.h>

#include "power_supply.h"

/*
 * This is because the name "current" breaks the device attr macro.
 * The "current" word resolves to "(get_current())" so instead of
 * "current" "(get_current())" appears in the sysfs.
 *
 * The source of this definition is the device.h which calls __ATTR
 * macro in sysfs.h which calls the __stringify macro.
 *
 * Only modification that the name is not tried to be resolved
 * (as a macro let's say).
 */

#define POWER_SUPPLY_ATTR(_name)					\
{									\
	.attr = { .name = #_name },					\
	.show = power_supply_show_property,				\
	.store = power_supply_store_property,				\
}

static struct device_attribute power_supply_attrs[];

static const char * const power_supply_type_text[] = {
	"Unknown", "Battery", "UPS", "Mains", "USB",
	"USB_DCP", "USB_CDP", "USB_ACA", "USB_C",
	"USB_PD", "USB_PD_DRP", "BrickID",
	"USB_HVDCP", "USB_HVDCP_3", "Wireless", "USB_FLOAT",
	"BMS", "Parallel", "Main", "Wipower", "USB_C_UFP", "USB_C_DFP",
};

static const char * const power_supply_status_text[] = {
	"Unknown", "Charging", "Discharging", "Not charging", "Full"
};

static const char * const power_supply_charge_type_text[] = {
	"Unknown", "N/A", "Trickle", "Fast", "Taper"
};

static const char * const power_supply_health_text[] = {
	"Unknown", "Good", "Overheat", "Dead", "Over voltage",
	"Unspecified failure", "Cold", "Watchdog timer expire",
	"Safety timer expire",
	"Warm", "Cool", "Hot"
};

static const char * const power_supply_technology_text[] = {
	"Unknown", "NiMH", "Li-ion", "Li-poly", "LiFe", "NiCd",
	"LiMn"
};

static const char * const power_supply_capacity_level_text[] = {
	"Unknown", "Critical", "Low", "Normal", "High", "Full"
};

static const char * const power_supply_scope_text[] = {
	"Unknown", "System", "Device"
};

static const char * const power_supply_usbc_text[] = {
	"Nothing attached", "Sink attached", "Powered cable w/ sink",
	"Debug Accessory", "Audio Adapter", "Powered cable w/o sink",
	"Source attached (default current)",
	"Source attached (medium current)",
	"Source attached (high current)",
	"Non compliant",
};

static const char * const power_supply_usbc_pr_text[] = {
	"none", "dual power role", "sink", "source"
};

static const char * const power_supply_typec_src_rp_text[] = {
	"Rp-Default", "Rp-1.5A", "Rp-3A"
};

static ssize_t power_supply_show_property(struct device *dev,
					  struct device_attribute *attr,
					  char *buf) {
	ssize_t ret = 0;
	struct power_supply *psy = dev_get_drvdata(dev);
	const ptrdiff_t off = attr - power_supply_attrs;
	union power_supply_propval value;

	if (off == POWER_SUPPLY_PROP_TYPE) {
		value.intval = psy->desc->type;
	} else {
		ret = power_supply_get_property(psy, off, &value);

		if (ret < 0) {
			if (ret == -ENODATA)
				dev_dbg(dev, "driver has no data for `%s' property\n",
					attr->attr.name);
			else if (ret != -ENODEV && ret != -EAGAIN)
				dev_err(dev, "driver failed to report `%s' property: %zd\n",
					attr->attr.name, ret);
			return ret;
		}
	}

	if (off == POWER_SUPPLY_PROP_STATUS)
		return sprintf(buf, "%s\n",
			       power_supply_status_text[value.intval]);
	else if (off == POWER_SUPPLY_PROP_CHARGE_TYPE)
		return sprintf(buf, "%s\n",
			       power_supply_charge_type_text[value.intval]);
	else if (off == POWER_SUPPLY_PROP_HEALTH)
		return sprintf(buf, "%s\n",
			       power_supply_health_text[value.intval]);
	else if (off == POWER_SUPPLY_PROP_TECHNOLOGY)
		return sprintf(buf, "%s\n",
			       power_supply_technology_text[value.intval]);
	else if (off == POWER_SUPPLY_PROP_CAPACITY_LEVEL)
		return sprintf(buf, "%s\n",
			       power_supply_capacity_level_text[value.intval]);
	else if (off == POWER_SUPPLY_PROP_TYPE ||
			off == POWER_SUPPLY_PROP_REAL_TYPE)
		return sprintf(buf, "%s\n",
			       power_supply_type_text[value.intval]);
	else if (off == POWER_SUPPLY_PROP_SCOPE)
		return sprintf(buf, "%s\n",
			       power_supply_scope_text[value.intval]);
	else if (off == POWER_SUPPLY_PROP_TYPEC_MODE)
		return scnprintf(buf, PAGE_SIZE, "%s\n",
			       power_supply_usbc_text[value.intval]);
	else if (off == POWER_SUPPLY_PROP_TYPEC_POWER_ROLE)
		return scnprintf(buf, PAGE_SIZE, "%s\n",
			       power_supply_usbc_pr_text[value.intval]);
	else if (off == POWER_SUPPLY_PROP_TYPEC_SRC_RP)
		return scnprintf(buf, PAGE_SIZE, "%s\n",
			       power_supply_typec_src_rp_text[value.intval]);
	else if (off == POWER_SUPPLY_PROP_DIE_HEALTH)
		return scnprintf(buf, PAGE_SIZE, "%s\n",
			       power_supply_health_text[value.intval]);
	else if (off == POWER_SUPPLY_PROP_CONNECTOR_HEALTH)
		return scnprintf(buf, PAGE_SIZE, "%s\n",
			       power_supply_health_text[value.intval]);
	else if (off >= POWER_SUPPLY_PROP_MODEL_NAME)
		return sprintf(buf, "%s\n", value.strval);

	if (off == POWER_SUPPLY_PROP_CHARGE_COUNTER_EXT)
		return sprintf(buf, "%lld\n", value.int64val);
	else
		return sprintf(buf, "%d\n", value.intval);
}

static ssize_t power_supply_store_property(struct device *dev,
					   struct device_attribute *attr,
					   const char *buf, size_t count) {
	ssize_t ret;
	struct power_supply *psy = dev_get_drvdata(dev);
	const ptrdiff_t off = attr - power_supply_attrs;
	union power_supply_propval value;

	/* maybe it is a enum property? */
	switch (off) {
	case POWER_SUPPLY_PROP_STATUS:
		ret = sysfs_match_string(power_supply_status_text, buf);
		break;
	case POWER_SUPPLY_PROP_CHARGE_TYPE:
		ret = sysfs_match_string(power_supply_charge_type_text, buf);
		break;
	case POWER_SUPPLY_PROP_HEALTH:
		ret = sysfs_match_string(power_supply_health_text, buf);
		break;
	case POWER_SUPPLY_PROP_TECHNOLOGY:
		ret = sysfs_match_string(power_supply_technology_text, buf);
		break;
	case POWER_SUPPLY_PROP_CAPACITY_LEVEL:
		ret = sysfs_match_string(power_supply_capacity_level_text, buf);
		break;
	case POWER_SUPPLY_PROP_SCOPE:
		ret = sysfs_match_string(power_supply_scope_text, buf);
		break;
	default:
		ret = -EINVAL;
	}

	/*
	 * If no match was found, then check to see if it is an integer.
	 * Integer values are valid for enums in addition to the text value.
	 */
	if (ret < 0) {
		long long_val;

		ret = kstrtol(buf, 10, &long_val);
		if (ret < 0)
			return ret;

		ret = long_val;
	}

	value.intval = ret;

	ret = power_supply_set_property(psy, off, &value);
	if (ret < 0)
		return ret;

	return count;
}

/* Must be in the same order as POWER_SUPPLY_PROP_* */
static struct device_attribute power_supply_attrs[] = {
	/* Properties of type `int' */
	POWER_SUPPLY_ATTR(status),
	POWER_SUPPLY_ATTR(charge_type),
	POWER_SUPPLY_ATTR(health),
	POWER_SUPPLY_ATTR(present),
	POWER_SUPPLY_ATTR(online),
	POWER_SUPPLY_ATTR(authentic),
	POWER_SUPPLY_ATTR(technology),
	POWER_SUPPLY_ATTR(cycle_count),
	POWER_SUPPLY_ATTR(voltage_max),
	POWER_SUPPLY_ATTR(voltage_min),
	POWER_SUPPLY_ATTR(voltage_max_design),
	POWER_SUPPLY_ATTR(voltage_min_design),
	POWER_SUPPLY_ATTR(voltage_now),
	POWER_SUPPLY_ATTR(voltage_avg),
	POWER_SUPPLY_ATTR(voltage_ocv),
	POWER_SUPPLY_ATTR(voltage_boot),
	POWER_SUPPLY_ATTR(current_max),
	POWER_SUPPLY_ATTR(current_now),
	POWER_SUPPLY_ATTR(current_avg),
	POWER_SUPPLY_ATTR(current_boot),
	POWER_SUPPLY_ATTR(power_now),
	POWER_SUPPLY_ATTR(power_avg),
	POWER_SUPPLY_ATTR(charge_full_design),
	POWER_SUPPLY_ATTR(charge_empty_design),
	POWER_SUPPLY_ATTR(charge_full),
	POWER_SUPPLY_ATTR(charge_empty),
	POWER_SUPPLY_ATTR(charge_now),
	POWER_SUPPLY_ATTR(charge_avg),
	POWER_SUPPLY_ATTR(charge_counter),
	POWER_SUPPLY_ATTR(constant_charge_current),
	POWER_SUPPLY_ATTR(constant_charge_current_max),
	POWER_SUPPLY_ATTR(constant_charge_voltage),
	POWER_SUPPLY_ATTR(constant_charge_voltage_max),
	POWER_SUPPLY_ATTR(charge_control_limit),
	POWER_SUPPLY_ATTR(charge_control_limit_max),
	POWER_SUPPLY_ATTR(input_current_limit),
	POWER_SUPPLY_ATTR(energy_full_design),
	POWER_SUPPLY_ATTR(energy_empty_design),
	POWER_SUPPLY_ATTR(energy_full),
	POWER_SUPPLY_ATTR(energy_empty),
	POWER_SUPPLY_ATTR(energy_now),
	POWER_SUPPLY_ATTR(energy_avg),
	POWER_SUPPLY_ATTR(capacity),
	POWER_SUPPLY_ATTR(capacity_alert_min),
	POWER_SUPPLY_ATTR(capacity_alert_max),
	POWER_SUPPLY_ATTR(capacity_level),
	POWER_SUPPLY_ATTR(temp),
	POWER_SUPPLY_ATTR(temp_max),
	POWER_SUPPLY_ATTR(temp_min),
	POWER_SUPPLY_ATTR(temp_alert_min),
	POWER_SUPPLY_ATTR(temp_alert_max),
	POWER_SUPPLY_ATTR(temp_ambient),
	POWER_SUPPLY_ATTR(temp_ambient_alert_min),
	POWER_SUPPLY_ATTR(temp_ambient_alert_max),
	POWER_SUPPLY_ATTR(time_to_empty_now),
	POWER_SUPPLY_ATTR(time_to_empty_avg),
	POWER_SUPPLY_ATTR(time_to_full_now),
	POWER_SUPPLY_ATTR(time_to_full_avg),
	POWER_SUPPLY_ATTR(type),
	POWER_SUPPLY_ATTR(scope),
	POWER_SUPPLY_ATTR(precharge_current),
	POWER_SUPPLY_ATTR(charge_term_current),
	POWER_SUPPLY_ATTR(calibrate),
	/* Local extensions */
	POWER_SUPPLY_ATTR(usb_hc),
	POWER_SUPPLY_ATTR(usb_otg),
	POWER_SUPPLY_ATTR(charge_enabled),
	POWER_SUPPLY_ATTR(set_ship_mode),
	POWER_SUPPLY_ATTR(real_type),
	POWER_SUPPLY_ATTR(charge_now_raw),
	POWER_SUPPLY_ATTR(charge_now_error),
	POWER_SUPPLY_ATTR(capacity_raw),
	POWER_SUPPLY_ATTR(battery_charging_enabled),
	POWER_SUPPLY_ATTR(charging_enabled),
	POWER_SUPPLY_ATTR(step_charging_enabled),
	POWER_SUPPLY_ATTR(step_charging_step),
	POWER_SUPPLY_ATTR(pin_enabled),
	POWER_SUPPLY_ATTR(input_suspend),
	POWER_SUPPLY_ATTR(input_voltage_regulation),
	POWER_SUPPLY_ATTR(input_current_max),
	POWER_SUPPLY_ATTR(input_current_trim),
	POWER_SUPPLY_ATTR(input_current_settled),
	POWER_SUPPLY_ATTR(input_voltage_settled),
	POWER_SUPPLY_ATTR(bypass_vchg_loop_debouncer),
	POWER_SUPPLY_ATTR(charge_counter_shadow),
	POWER_SUPPLY_ATTR(hi_power),
	POWER_SUPPLY_ATTR(low_power),
	POWER_SUPPLY_ATTR(temp_cool),
	POWER_SUPPLY_ATTR(temp_warm),
	POWER_SUPPLY_ATTR(temp_cold),
	POWER_SUPPLY_ATTR(temp_hot),
	POWER_SUPPLY_ATTR(system_temp_level),
	POWER_SUPPLY_ATTR(resistance),
	POWER_SUPPLY_ATTR(resistance_capacitive),
	POWER_SUPPLY_ATTR(resistance_id),
	POWER_SUPPLY_ATTR(resistance_now),
	POWER_SUPPLY_ATTR(flash_current_max),
	POWER_SUPPLY_ATTR(update_now),
	POWER_SUPPLY_ATTR(esr_count),
	POWER_SUPPLY_ATTR(buck_freq),
	POWER_SUPPLY_ATTR(boost_current),
	POWER_SUPPLY_ATTR(safety_timer_enabled),
	POWER_SUPPLY_ATTR(charge_done),
	POWER_SUPPLY_ATTR(flash_active),
	POWER_SUPPLY_ATTR(flash_trigger),
	POWER_SUPPLY_ATTR(force_tlim),
	POWER_SUPPLY_ATTR(dp_dm),
	POWER_SUPPLY_ATTR(input_current_limited),
	POWER_SUPPLY_ATTR(input_current_now),
	POWER_SUPPLY_ATTR(charge_qnovo_enable),
	POWER_SUPPLY_ATTR(current_qnovo),
	POWER_SUPPLY_ATTR(voltage_qnovo),
	POWER_SUPPLY_ATTR(rerun_aicl),
	POWER_SUPPLY_ATTR(cycle_count_id),
	POWER_SUPPLY_ATTR(safety_timer_expired),
	POWER_SUPPLY_ATTR(restricted_charging),
	POWER_SUPPLY_ATTR(current_capability),
	POWER_SUPPLY_ATTR(typec_mode),
	POWER_SUPPLY_ATTR(typec_cc_orientation),
	POWER_SUPPLY_ATTR(typec_power_role),
	POWER_SUPPLY_ATTR(typec_src_rp),
	POWER_SUPPLY_ATTR(pd_allowed),
	POWER_SUPPLY_ATTR(pd_active),
	POWER_SUPPLY_ATTR(pd_in_hard_reset),
	POWER_SUPPLY_ATTR(pd_current_max),
	POWER_SUPPLY_ATTR(pd_usb_suspend_supported),
	POWER_SUPPLY_ATTR(charger_temp),
	POWER_SUPPLY_ATTR(charger_temp_max),
	POWER_SUPPLY_ATTR(parallel_disable),
	POWER_SUPPLY_ATTR(pe_start),
	POWER_SUPPLY_ATTR(soc_reporting_ready),
	POWER_SUPPLY_ATTR(debug_battery),
	POWER_SUPPLY_ATTR(fcc_delta),
	POWER_SUPPLY_ATTR(icl_reduction),
	POWER_SUPPLY_ATTR(parallel_mode),
	POWER_SUPPLY_ATTR(die_health),
	POWER_SUPPLY_ATTR(connector_health),
	POWER_SUPPLY_ATTR(ctm_current_max),
	POWER_SUPPLY_ATTR(hw_current_max),
	POWER_SUPPLY_ATTR(pr_swap),
	POWER_SUPPLY_ATTR(cc_step),
	POWER_SUPPLY_ATTR(cc_step_sel),
	POWER_SUPPLY_ATTR(sw_jeita_enabled),
	POWER_SUPPLY_ATTR(pd_voltage_max),
	POWER_SUPPLY_ATTR(pd_voltage_min),
	POWER_SUPPLY_ATTR(sdp_current_max),
	POWER_SUPPLY_ATTR(connector_type),
	POWER_SUPPLY_ATTR(parallel_batfet_mode),
	POWER_SUPPLY_ATTR(parallel_fcc_max),
	POWER_SUPPLY_ATTR(min_icl),
	POWER_SUPPLY_ATTR(moisture_detected),
	POWER_SUPPLY_ATTR(batt_profile_version),
	POWER_SUPPLY_ATTR(batt_full_current),
	POWER_SUPPLY_ATTR(recharge_soc),
	POWER_SUPPLY_ATTR(hvdcp_opti_allowed),
	POWER_SUPPLY_ATTR(smb_en_mode),
	POWER_SUPPLY_ATTR(smb_en_reason),
	POWER_SUPPLY_ATTR(esr_actual),
	POWER_SUPPLY_ATTR(esr_nominal),
	POWER_SUPPLY_ATTR(soh),
	POWER_SUPPLY_ATTR(force_recharge),
<<<<<<< HEAD
=======
	POWER_SUPPLY_ATTR(fcc_stepper_enable),
>>>>>>> 753e04cd
	/* Local extensions of type int64_t */
	POWER_SUPPLY_ATTR(charge_counter_ext),
	/* Properties of type `const char *' */
	POWER_SUPPLY_ATTR(model_name),
	POWER_SUPPLY_ATTR(manufacturer),
	POWER_SUPPLY_ATTR(serial_number),
	POWER_SUPPLY_ATTR(battery_type),
	POWER_SUPPLY_ATTR(cycle_counts),
};

static struct attribute *
__power_supply_attrs[ARRAY_SIZE(power_supply_attrs) + 1];

static umode_t power_supply_attr_is_visible(struct kobject *kobj,
					   struct attribute *attr,
					   int attrno)
{
	struct device *dev = container_of(kobj, struct device, kobj);
	struct power_supply *psy = dev_get_drvdata(dev);
	umode_t mode = S_IRUSR | S_IRGRP | S_IROTH;
	int i;

	if (attrno == POWER_SUPPLY_PROP_TYPE)
		return mode;

	for (i = 0; i < psy->desc->num_properties; i++) {
		int property = psy->desc->properties[i];

		if (property == attrno) {
			if (psy->desc->property_is_writeable &&
			    psy->desc->property_is_writeable(psy, property) > 0)
				mode |= S_IWUSR;

			return mode;
		}
	}

	return 0;
}

static struct attribute_group power_supply_attr_group = {
	.attrs = __power_supply_attrs,
	.is_visible = power_supply_attr_is_visible,
};

static const struct attribute_group *power_supply_attr_groups[] = {
	&power_supply_attr_group,
	NULL,
};

void power_supply_init_attrs(struct device_type *dev_type)
{
	int i;

	dev_type->groups = power_supply_attr_groups;

	for (i = 0; i < ARRAY_SIZE(power_supply_attrs); i++)
		__power_supply_attrs[i] = &power_supply_attrs[i].attr;
}

static char *kstruprdup(const char *str, gfp_t gfp)
{
	char *ret, *ustr;

	ustr = ret = kmalloc(strlen(str) + 1, gfp);

	if (!ret)
		return NULL;

	while (*str)
		*ustr++ = toupper(*str++);

	*ustr = 0;

	return ret;
}

int power_supply_uevent(struct device *dev, struct kobj_uevent_env *env)
{
	struct power_supply *psy = dev_get_drvdata(dev);
	int ret = 0, j;
	char *prop_buf;
	char *attrname;

	dev_dbg(dev, "uevent\n");

	if (!psy || !psy->desc) {
		dev_dbg(dev, "No power supply yet\n");
		return ret;
	}

	dev_dbg(dev, "POWER_SUPPLY_NAME=%s\n", psy->desc->name);

	ret = add_uevent_var(env, "POWER_SUPPLY_NAME=%s", psy->desc->name);
	if (ret)
		return ret;

	prop_buf = (char *)get_zeroed_page(GFP_KERNEL);
	if (!prop_buf)
		return -ENOMEM;

	for (j = 0; j < psy->desc->num_properties; j++) {
		struct device_attribute *attr;
		char *line;

		attr = &power_supply_attrs[psy->desc->properties[j]];

		ret = power_supply_show_property(dev, attr, prop_buf);
		if (ret == -ENODEV || ret == -ENODATA) {
			/* When a battery is absent, we expect -ENODEV. Don't abort;
			   send the uevent with at least the the PRESENT=0 property */
			ret = 0;
			continue;
		}

		if (ret < 0)
			goto out;

		line = strchr(prop_buf, '\n');
		if (line)
			*line = 0;

		attrname = kstruprdup(attr->attr.name, GFP_KERNEL);
		if (!attrname) {
			ret = -ENOMEM;
			goto out;
		}

		dev_dbg(dev, "prop %s=%s\n", attrname, prop_buf);

		ret = add_uevent_var(env, "POWER_SUPPLY_%s=%s", attrname, prop_buf);
		kfree(attrname);
		if (ret)
			goto out;
	}

out:
	free_page((unsigned long)prop_buf);

	return ret;
}<|MERGE_RESOLUTION|>--- conflicted
+++ resolved
@@ -382,10 +382,7 @@
 	POWER_SUPPLY_ATTR(esr_nominal),
 	POWER_SUPPLY_ATTR(soh),
 	POWER_SUPPLY_ATTR(force_recharge),
-<<<<<<< HEAD
-=======
 	POWER_SUPPLY_ATTR(fcc_stepper_enable),
->>>>>>> 753e04cd
 	/* Local extensions of type int64_t */
 	POWER_SUPPLY_ATTR(charge_counter_ext),
 	/* Properties of type `const char *' */
