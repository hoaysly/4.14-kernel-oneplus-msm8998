/* Copyright (c) 2018, The Linux Foundation. All rights reserved.
 *
 * This program is free software; you can redistribute it and/or modify
 * it under the terms of the GNU General Public License version 2 and
 * only version 2 as published by the Free Software Foundation.
 *
 * This program is distributed in the hope that it will be useful,
 * but WITHOUT ANY WARRANTY; without even the implied warranty of
 * MERCHANTABILITY or FITNESS FOR A PARTICULAR PURPOSE.  See the
 * GNU General Public License for more details.
 */

#define pr_fmt(fmt)	"FG: %s: " fmt, __func__

#include <linux/alarmtimer.h>
#include <linux/ktime.h>
#include <linux/of.h>
#include <linux/of_platform.h>
#include <linux/of_batterydata.h>
#include <linux/platform_device.h>
#include <linux/qpnp/qpnp-revid.h>
#include "fg-core.h"
#include "fg-reg.h"
#include "fg-alg.h"

#define FG_GEN4_DEV_NAME	"qcom,fg-gen4"
#define TTF_AWAKE_VOTER		"fg_ttf_awake"

#define PERPH_SUBTYPE_REG		0x05
#define FG_BATT_SOC_PM8150B		0x10
#define FG_BATT_INFO_PM8150B		0x11
#define FG_MEM_IF_PM8150B		0x0D
#define FG_ADC_RR_PM8150B		0x13

#define FG_SRAM_LEN			960
#define PROFILE_LEN			416
#define PROFILE_COMP_LEN		24
#define KI_COEFF_SOC_LEVELS		3
#define ESR_CAL_LEVELS			2
#define KI_COEFF_MAX			15564
#define SLOPE_LIMIT_NUM_COEFFS		4
#define SLOPE_LIMIT_COEFF_MAX		31128
#define BATT_THERM_NUM_COEFFS		5
#define RSLOW_NUM_COEFFS		4

/* SRAM address/offset definitions in ascending order */
#define BATT_THERM_CONFIG_WORD		3
#define RATIO_CENTER_OFFSET		1
#define BATT_THERM_COEFF_WORD		4
#define BATT_THERM_COEFF_OFFSET		0
#define BATT_TEMP_CONFIG_WORD		9
#define BATT_TEMP_HOT_OFFSET		0
#define BATT_TEMP_COLD_OFFSET		1
#define BATT_TEMP_CONFIG2_WORD		10
#define BATT_TEMP_HYST_DELTA_OFFSET	0
#define ESR_CAL_SOC_MIN_OFFSET		1
#define ESR_CAL_THRESH_WORD		11
#define ESR_CAL_SOC_MAX_OFFSET		0
#define ESR_CAL_TEMP_MIN_OFFSET		1
#define ESR_PULSE_THRESH_WORD		12
#define ESR_CAL_TEMP_MAX_OFFSET		0
#define ESR_PULSE_THRESH_OFFSET		1
#define DELTA_ESR_THR_WORD		14
#define DELTA_ESR_THR_OFFSET		0
#define ESR_TIMER_DISCHG_MAX_WORD	17
#define ESR_TIMER_DISCHG_MAX_OFFSET	0
#define ESR_TIMER_DISCHG_INIT_WORD	17
#define ESR_TIMER_DISCHG_INIT_OFFSET	1
#define ESR_TIMER_CHG_MAX_WORD		18
#define ESR_TIMER_CHG_MAX_OFFSET	0
#define ESR_TIMER_CHG_INIT_WORD		18
#define ESR_TIMER_CHG_INIT_OFFSET	1
#define CUTOFF_CURR_WORD		19
#define CUTOFF_CURR_OFFSET		0
#define CUTOFF_VOLT_WORD		20
#define CUTOFF_VOLT_OFFSET		0
#define SYS_TERM_CURR_WORD		22
#define SYS_TERM_CURR_OFFSET		0
#define VBATT_FULL_WORD			23
#define VBATT_FULL_OFFSET		0
#define KI_COEFF_FULL_SOC_NORM_WORD	24
#define KI_COEFF_FULL_SOC_NORM_OFFSET	1
#define KI_COEFF_LOW_DISCHG_WORD	25
#define KI_COEFF_FULL_SOC_LOW_OFFSET	0
#define KI_COEFF_LOW_DISCHG_OFFSET	1
#define KI_COEFF_MED_DISCHG_WORD	26
#define KI_COEFF_MED_DISCHG_OFFSET	0
#define KI_COEFF_HI_DISCHG_WORD		26
#define KI_COEFF_HI_DISCHG_OFFSET	1
#define KI_COEFF_LOW_CHG_WORD		28
#define KI_COEFF_LOW_CHG_OFFSET		0
#define KI_COEFF_MED_CHG_WORD		28
#define KI_COEFF_MED_CHG_OFFSET		1
#define KI_COEFF_HI_CHG_WORD		29
#define KI_COEFF_HI_CHG_OFFSET		0
#define DELTA_BSOC_THR_WORD		30
#define DELTA_BSOC_THR_OFFSET		1
#define SLOPE_LIMIT_WORD		32
#define SLOPE_LIMIT_OFFSET		0
#define DELTA_MSOC_THR_WORD		32
#define DELTA_MSOC_THR_OFFSET		1
#define VBATT_LOW_WORD			35
#define VBATT_LOW_OFFSET		1
#define SYS_CONFIG_WORD			60
#define SYS_CONFIG_OFFSET		0
#define PROFILE_LOAD_WORD		65
#define PROFILE_LOAD_OFFSET		0
#define RSLOW_COEFF_DISCHG_WORD		78
#define RSLOW_COEFF_LOW_OFFSET		0
#define RSLOW_CONFIG_WORD		241
#define RSLOW_CONFIG_OFFSET		0
#define NOM_CAP_WORD			271
#define NOM_CAP_OFFSET			0
#define RCONN_WORD			275
#define RCONN_OFFSET			0
#define ACT_BATT_CAP_WORD		285
#define ACT_BATT_CAP_OFFSET		0
#define CYCLE_COUNT_WORD		291
#define CYCLE_COUNT_OFFSET		0
#define PROFILE_INTEGRITY_WORD		299
#define PROFILE_INTEGRITY_OFFSET	0
#define ESR_WORD			331
#define ESR_OFFSET			0
#define ESR_MDL_WORD			335
#define ESR_MDL_OFFSET			0
#define ESR_CHAR_WORD			336
#define ESR_CHAR_OFFSET			0
#define ESR_DELTA_DISCHG_WORD		340
#define ESR_DELTA_DISCHG_OFFSET		0
#define ESR_DELTA_CHG_WORD		341
#define ESR_DELTA_CHG_OFFSET		0
#define ESR_ACT_WORD			342
#define ESR_ACT_OFFSET			0
#define RSLOW_WORD			368
#define RSLOW_OFFSET			0
#define OCV_WORD			417
#define OCV_OFFSET			0
#define VOLTAGE_PRED_WORD		432
#define VOLTAGE_PRED_OFFSET		0
#define BATT_SOC_WORD			449
#define BATT_SOC_OFFSET			0
#define FULL_SOC_WORD			455
#define FULL_SOC_OFFSET			0
#define CC_SOC_SW_WORD			458
#define CC_SOC_SW_OFFSET		0
#define CC_SOC_WORD			460
#define CC_SOC_OFFSET			0
#define MONOTONIC_SOC_WORD		463
#define MONOTONIC_SOC_OFFSET		0

/* v2 SRAM address and offset in ascending order */
#define RSLOW_SCALE_FN_DISCHG_V2_WORD	281
#define RSLOW_SCALE_FN_DISCHG_V2_OFFSET	0
#define RSLOW_SCALE_FN_CHG_V2_WORD	285
#define RSLOW_SCALE_FN_CHG_V2_OFFSET	0
#define ACT_BATT_CAP_v2_WORD		287
#define ACT_BATT_CAP_v2_OFFSET		0
#define RSLOW_v2_WORD			371
#define RSLOW_v2_OFFSET			0
#define OCV_v2_WORD			425
#define OCV_v2_OFFSET			0
#define VOLTAGE_PRED_v2_WORD		440
#define VOLTAGE_PRED_v2_OFFSET		0
#define BATT_SOC_v2_WORD		455
#define BATT_SOC_v2_OFFSET		0
#define FULL_SOC_v2_WORD		461
#define FULL_SOC_v2_OFFSET		0
#define CC_SOC_SW_v2_WORD		464
#define CC_SOC_SW_v2_OFFSET		0
#define CC_SOC_v2_WORD			466
#define CC_SOC_v2_OFFSET		0
#define MONOTONIC_SOC_v2_WORD		469
#define MONOTONIC_SOC_v2_OFFSET		0

static struct fg_irq_info fg_irqs[FG_GEN4_IRQ_MAX];

/* DT parameters for FG device */
struct fg_dt_props {
	bool	force_load_profile;
	bool	hold_soc_while_full;
	bool	linearize_soc;
	bool	rapid_soc_dec_en;
	int	cutoff_volt_mv;
	int	empty_volt_mv;
	int	cutoff_curr_ma;
	int	sys_term_curr_ma;
	int	delta_soc_thr;
	int	esr_timer_chg_fast[NUM_ESR_TIMERS];
	int	esr_timer_chg_slow[NUM_ESR_TIMERS];
	int	esr_timer_dischg_fast[NUM_ESR_TIMERS];
	int	esr_timer_dischg_slow[NUM_ESR_TIMERS];
	u32	esr_cal_soc_thresh[ESR_CAL_LEVELS];
	int	esr_cal_temp_thresh[ESR_CAL_LEVELS];
	int	esr_filter_factor;
	int	delta_esr_disable_count;
	int	delta_esr_thr_uohms;
	int	rconn_uohms;
	int	batt_temp_cold_thresh;
	int	batt_temp_hot_thresh;
	int	batt_temp_hyst;
	int	batt_temp_delta;
	int	esr_pulse_thresh_ma;
	int	esr_meas_curr_ma;
	int	slope_limit_temp;
	int	ki_coeff_low_chg;
	int	ki_coeff_med_chg;
	int	ki_coeff_hi_chg;
	int	ki_coeff_full_soc_dischg[2];
	int	ki_coeff_soc[KI_COEFF_SOC_LEVELS];
	int	ki_coeff_low_dischg[KI_COEFF_SOC_LEVELS];
	int	ki_coeff_med_dischg[KI_COEFF_SOC_LEVELS];
	int	ki_coeff_hi_dischg[KI_COEFF_SOC_LEVELS];
	int	slope_limit_coeffs[SLOPE_LIMIT_NUM_COEFFS];
};

struct fg_gen4_chip {
	struct fg_dev		fg;
	struct fg_dt_props	dt;
	struct cycle_counter	*counter;
	struct cap_learning	*cl;
	struct ttf		*ttf;
	struct votable		*delta_esr_irq_en_votable;
	struct votable		*pl_disable_votable;
	struct votable		*cp_disable_votable;
	struct votable		*parallel_current_en_votable;
<<<<<<< HEAD
	struct work_struct	esr_calib_work;
	struct alarm		esr_fast_cal_timer;
	struct delayed_work	pl_enable_work;
=======
	struct votable		*mem_attn_irq_en_votable;
	struct work_struct	esr_calib_work;
	struct alarm		esr_fast_cal_timer;
	struct delayed_work	pl_enable_work;
	struct delayed_work	pl_current_en_work;
>>>>>>> 0482853e
	struct completion	mem_attn;
	char			batt_profile[PROFILE_LEN];
	enum slope_limit_status	slope_limit_sts;
	int			ki_coeff_full_soc[2];
	int			delta_esr_count;
	int			recharge_soc_thr;
	int			esr_actual;
	int			esr_nominal;
	int			soh;
	bool			ki_coeff_dischg_en;
	bool			slope_limit_en;
	bool			esr_fast_calib;
	bool			esr_fast_calib_done;
	bool			esr_fast_cal_timer_expired;
	bool			esr_fast_calib_retry;
	bool			esr_fcc_ctrl_en;
	bool			rslow_low;
	bool			rapid_soc_dec_en;
};

struct bias_config {
	u8	status_reg;
	u8	lsb_reg;
	int	bias_kohms;
};

static int fg_gen4_debug_mask;
module_param_named(
	debug_mask, fg_gen4_debug_mask, int, 0600
);

static bool fg_profile_dump;
module_param_named(
	profile_dump, fg_profile_dump, bool, 0600
);

static int fg_sram_dump_period_ms = 20000;
module_param_named(
	sram_dump_period_ms, fg_sram_dump_period_ms, int, 0600
);

static int fg_restart_mp;
static bool fg_sram_dump;
static bool fg_esr_fast_cal_en;

static struct fg_sram_param pm8150b_v1_sram_params[] = {
	PARAM(BATT_SOC, BATT_SOC_WORD, BATT_SOC_OFFSET, 4, 1, 1, 0, NULL,
		fg_decode_default),
	PARAM(FULL_SOC, FULL_SOC_WORD, FULL_SOC_OFFSET, 2, 1, 1, 0,
		fg_encode_default, fg_decode_default),
	PARAM(MONOTONIC_SOC, MONOTONIC_SOC_WORD, MONOTONIC_SOC_OFFSET, 2, 1, 1,
		0, NULL, fg_decode_default),
	PARAM(VOLTAGE_PRED, VOLTAGE_PRED_WORD, VOLTAGE_PRED_OFFSET, 2, 1000,
		244141, 0, NULL, fg_decode_voltage_15b),
	PARAM(OCV, OCV_WORD, OCV_OFFSET, 2, 1000, 244141, 0, NULL,
		fg_decode_voltage_15b),
	PARAM(ESR, ESR_WORD, ESR_OFFSET, 2, 1000, 244141, 0, fg_encode_default,
		fg_decode_value_16b),
	PARAM(ESR_MDL, ESR_MDL_WORD, ESR_MDL_OFFSET, 2, 1000, 244141, 0,
		fg_encode_default, fg_decode_value_16b),
	PARAM(ESR_ACT, ESR_ACT_WORD, ESR_ACT_OFFSET, 2, 1000, 244141, 0,
		fg_encode_default, fg_decode_value_16b),
	PARAM(RSLOW, RSLOW_WORD, RSLOW_OFFSET, 2, 1000, 244141, 0, NULL,
		fg_decode_value_16b),
	PARAM(CC_SOC, CC_SOC_WORD, CC_SOC_OFFSET, 4, 1, 1, 0, NULL,
		fg_decode_cc_soc),
	PARAM(CC_SOC_SW, CC_SOC_SW_WORD, CC_SOC_SW_OFFSET, 4, 1, 1, 0, NULL,
		fg_decode_cc_soc),
	PARAM(ACT_BATT_CAP, ACT_BATT_CAP_WORD, ACT_BATT_CAP_OFFSET, 2,
		1, 1, 0, NULL, fg_decode_default),
	/* Entries below here are configurable during initialization */
	PARAM(CUTOFF_VOLT, CUTOFF_VOLT_WORD, CUTOFF_VOLT_OFFSET, 2, 1000000,
		244141, 0, fg_encode_voltage, NULL),
	PARAM(VBATT_LOW, VBATT_LOW_WORD, VBATT_LOW_OFFSET, 1, 1000,
		15625, -2000, fg_encode_voltage, NULL),
	PARAM(VBATT_FULL, VBATT_FULL_WORD, VBATT_FULL_OFFSET, 2, 1000,
		244141, 0, fg_encode_voltage, fg_decode_voltage_15b),
	PARAM(CUTOFF_CURR, CUTOFF_CURR_WORD, CUTOFF_CURR_OFFSET, 2,
		100000, 48828, 0, fg_encode_current, NULL),
	PARAM(SYS_TERM_CURR, SYS_TERM_CURR_WORD, SYS_TERM_CURR_OFFSET, 2,
		100000, 48828, 0, fg_encode_current, NULL),
	PARAM(DELTA_MSOC_THR, DELTA_MSOC_THR_WORD, DELTA_MSOC_THR_OFFSET,
		1, 2048, 100, 0, fg_encode_default, NULL),
	PARAM(DELTA_BSOC_THR, DELTA_BSOC_THR_WORD, DELTA_BSOC_THR_OFFSET,
		1, 2048, 100, 0, fg_encode_default, NULL),
	PARAM(ESR_TIMER_DISCHG_MAX, ESR_TIMER_DISCHG_MAX_WORD,
		ESR_TIMER_DISCHG_MAX_OFFSET, 1, 1, 1, 0, fg_encode_default,
		NULL),
	PARAM(ESR_TIMER_DISCHG_INIT, ESR_TIMER_DISCHG_INIT_WORD,
		ESR_TIMER_DISCHG_INIT_OFFSET, 1, 1, 1, 0, fg_encode_default,
		NULL),
	PARAM(ESR_TIMER_CHG_MAX, ESR_TIMER_CHG_MAX_WORD,
		ESR_TIMER_CHG_MAX_OFFSET, 1, 1, 1, 0, fg_encode_default, NULL),
	PARAM(ESR_TIMER_CHG_INIT, ESR_TIMER_CHG_INIT_WORD,
		ESR_TIMER_CHG_INIT_OFFSET, 1, 1, 1, 0, fg_encode_default, NULL),
	PARAM(ESR_PULSE_THRESH, ESR_PULSE_THRESH_WORD, ESR_PULSE_THRESH_OFFSET,
		1, 1000, 15625, 0, fg_encode_default, NULL),
	PARAM(DELTA_ESR_THR, DELTA_ESR_THR_WORD, DELTA_ESR_THR_OFFSET, 2, 1000,
		61036, 0, fg_encode_default, NULL),
	PARAM(KI_COEFF_FULL_SOC, KI_COEFF_FULL_SOC_NORM_WORD,
		KI_COEFF_FULL_SOC_NORM_OFFSET, 1, 1000, 61035, 0,
		fg_encode_default, NULL),
	PARAM(KI_COEFF_LOW_DISCHG, KI_COEFF_LOW_DISCHG_WORD,
		KI_COEFF_LOW_DISCHG_OFFSET, 1, 1000, 61035, 0,
		fg_encode_default, NULL),
	PARAM(KI_COEFF_MED_DISCHG, KI_COEFF_MED_DISCHG_WORD,
		KI_COEFF_MED_DISCHG_OFFSET, 1, 1000, 61035, 0,
		fg_encode_default, NULL),
	PARAM(KI_COEFF_HI_DISCHG, KI_COEFF_HI_DISCHG_WORD,
		KI_COEFF_HI_DISCHG_OFFSET, 1, 1000, 61035, 0,
		fg_encode_default, NULL),
	PARAM(KI_COEFF_LOW_CHG, KI_COEFF_LOW_CHG_WORD, KI_COEFF_LOW_CHG_OFFSET,
		1, 1000, 61035, 0, fg_encode_default, NULL),
	PARAM(KI_COEFF_MED_CHG, KI_COEFF_MED_CHG_WORD, KI_COEFF_MED_CHG_OFFSET,
		1, 1000, 61035, 0, fg_encode_default, NULL),
	PARAM(KI_COEFF_HI_CHG, KI_COEFF_HI_CHG_WORD, KI_COEFF_HI_CHG_OFFSET, 1,
		1000, 61035, 0, fg_encode_default, NULL),
	PARAM(SLOPE_LIMIT, SLOPE_LIMIT_WORD, SLOPE_LIMIT_OFFSET, 1, 8192,
		1000000, 0, fg_encode_default, NULL),
	PARAM(BATT_TEMP_COLD, BATT_TEMP_CONFIG_WORD, BATT_TEMP_COLD_OFFSET, 1,
		1, 1, 0, fg_encode_default, NULL),
	PARAM(BATT_TEMP_HOT, BATT_TEMP_CONFIG_WORD, BATT_TEMP_HOT_OFFSET, 1,
		1, 1, 0, fg_encode_default, NULL),
	PARAM(ESR_CAL_SOC_MIN, BATT_TEMP_CONFIG2_WORD, ESR_CAL_SOC_MIN_OFFSET,
		1, 1, 1, 0, fg_encode_default, NULL),
	PARAM(ESR_CAL_SOC_MAX, ESR_CAL_THRESH_WORD, ESR_CAL_SOC_MAX_OFFSET,
		1, 1, 1, 0, fg_encode_default, NULL),
	PARAM(ESR_CAL_TEMP_MIN, ESR_CAL_THRESH_WORD, ESR_CAL_TEMP_MIN_OFFSET,
		1, 1, 1, 0, fg_encode_default, NULL),
	PARAM(ESR_CAL_TEMP_MAX, ESR_PULSE_THRESH_WORD, ESR_CAL_TEMP_MAX_OFFSET,
		1, 1, 1, 0, fg_encode_default, NULL),
};

static struct fg_sram_param pm8150b_v2_sram_params[] = {
	PARAM(BATT_SOC, BATT_SOC_v2_WORD, BATT_SOC_v2_OFFSET, 4, 1, 1, 0, NULL,
		fg_decode_default),
	PARAM(FULL_SOC, FULL_SOC_v2_WORD, FULL_SOC_v2_OFFSET, 2, 1, 1, 0,
		fg_encode_default, fg_decode_default),
	PARAM(MONOTONIC_SOC, MONOTONIC_SOC_v2_WORD, MONOTONIC_SOC_v2_OFFSET, 2,
		1, 1, 0, NULL, fg_decode_default),
	PARAM(VOLTAGE_PRED, VOLTAGE_PRED_v2_WORD, VOLTAGE_PRED_v2_OFFSET, 2,
		1000, 244141, 0, NULL, fg_decode_voltage_15b),
	PARAM(OCV, OCV_v2_WORD, OCV_v2_OFFSET, 2, 1000, 244141, 0, NULL,
		fg_decode_voltage_15b),
	PARAM(ESR, ESR_WORD, ESR_OFFSET, 2, 1000, 244141, 0, fg_encode_default,
		fg_decode_value_16b),
	PARAM(ESR_MDL, ESR_MDL_WORD, ESR_MDL_OFFSET, 2, 1000, 244141, 0,
		fg_encode_default, fg_decode_value_16b),
	PARAM(ESR_ACT, ESR_ACT_WORD, ESR_ACT_OFFSET, 2, 1000, 244141, 0,
		fg_encode_default, fg_decode_value_16b),
	PARAM(RSLOW, RSLOW_v2_WORD, RSLOW_v2_OFFSET, 2, 1000, 244141, 0, NULL,
		fg_decode_value_16b),
	PARAM(CC_SOC, CC_SOC_v2_WORD, CC_SOC_v2_OFFSET, 4, 1, 1, 0, NULL,
		fg_decode_cc_soc),
	PARAM(CC_SOC_SW, CC_SOC_SW_v2_WORD, CC_SOC_SW_v2_OFFSET, 4, 1, 1, 0,
		NULL, fg_decode_cc_soc),
	PARAM(ACT_BATT_CAP, ACT_BATT_CAP_v2_WORD, ACT_BATT_CAP_v2_OFFSET, 2,
		1, 1, 0, NULL, fg_decode_default),
	/* Entries below here are configurable during initialization */
	PARAM(CUTOFF_VOLT, CUTOFF_VOLT_WORD, CUTOFF_VOLT_OFFSET, 2, 1000000,
		244141, 0, fg_encode_voltage, NULL),
	PARAM(VBATT_LOW, VBATT_LOW_WORD, VBATT_LOW_OFFSET, 1, 1000,
		15625, -2000, fg_encode_voltage, NULL),
	PARAM(VBATT_FULL, VBATT_FULL_WORD, VBATT_FULL_OFFSET, 2, 1000,
		244141, 0, fg_encode_voltage, fg_decode_voltage_15b),
	PARAM(CUTOFF_CURR, CUTOFF_CURR_WORD, CUTOFF_CURR_OFFSET, 2,
		100000, 48828, 0, fg_encode_current, NULL),
	PARAM(SYS_TERM_CURR, SYS_TERM_CURR_WORD, SYS_TERM_CURR_OFFSET, 2,
		100000, 48828, 0, fg_encode_current, NULL),
	PARAM(DELTA_MSOC_THR, DELTA_MSOC_THR_WORD, DELTA_MSOC_THR_OFFSET,
		1, 2048, 100, 0, fg_encode_default, NULL),
	PARAM(DELTA_BSOC_THR, DELTA_BSOC_THR_WORD, DELTA_BSOC_THR_OFFSET,
		1, 2048, 100, 0, fg_encode_default, NULL),
	PARAM(ESR_TIMER_DISCHG_MAX, ESR_TIMER_DISCHG_MAX_WORD,
		ESR_TIMER_DISCHG_MAX_OFFSET, 1, 1, 1, 0, fg_encode_default,
		NULL),
	PARAM(ESR_TIMER_DISCHG_INIT, ESR_TIMER_DISCHG_INIT_WORD,
		ESR_TIMER_DISCHG_INIT_OFFSET, 1, 1, 1, 0, fg_encode_default,
		NULL),
	PARAM(ESR_TIMER_CHG_MAX, ESR_TIMER_CHG_MAX_WORD,
		ESR_TIMER_CHG_MAX_OFFSET, 1, 1, 1, 0, fg_encode_default, NULL),
	PARAM(ESR_TIMER_CHG_INIT, ESR_TIMER_CHG_INIT_WORD,
		ESR_TIMER_CHG_INIT_OFFSET, 1, 1, 1, 0, fg_encode_default, NULL),
	PARAM(ESR_PULSE_THRESH, ESR_PULSE_THRESH_WORD, ESR_PULSE_THRESH_OFFSET,
		1, 1000, 15625, 0, fg_encode_default, NULL),
	PARAM(DELTA_ESR_THR, DELTA_ESR_THR_WORD, DELTA_ESR_THR_OFFSET, 2, 1000,
		61036, 0, fg_encode_default, NULL),
	PARAM(KI_COEFF_FULL_SOC, KI_COEFF_FULL_SOC_NORM_WORD,
		KI_COEFF_FULL_SOC_NORM_OFFSET, 1, 1000, 61035, 0,
		fg_encode_default, NULL),
	PARAM(KI_COEFF_LOW_DISCHG, KI_COEFF_LOW_DISCHG_WORD,
		KI_COEFF_LOW_DISCHG_OFFSET, 1, 1000, 61035, 0,
		fg_encode_default, NULL),
	PARAM(KI_COEFF_MED_DISCHG, KI_COEFF_MED_DISCHG_WORD,
		KI_COEFF_MED_DISCHG_OFFSET, 1, 1000, 61035, 0,
		fg_encode_default, NULL),
	PARAM(KI_COEFF_HI_DISCHG, KI_COEFF_HI_DISCHG_WORD,
		KI_COEFF_HI_DISCHG_OFFSET, 1, 1000, 61035, 0,
		fg_encode_default, NULL),
	PARAM(KI_COEFF_LOW_CHG, KI_COEFF_LOW_CHG_WORD, KI_COEFF_LOW_CHG_OFFSET,
		1, 1000, 61035, 0, fg_encode_default, NULL),
	PARAM(KI_COEFF_MED_CHG, KI_COEFF_MED_CHG_WORD, KI_COEFF_MED_CHG_OFFSET,
		1, 1000, 61035, 0, fg_encode_default, NULL),
	PARAM(KI_COEFF_HI_CHG, KI_COEFF_HI_CHG_WORD, KI_COEFF_HI_CHG_OFFSET, 1,
		1000, 61035, 0, fg_encode_default, NULL),
	PARAM(SLOPE_LIMIT, SLOPE_LIMIT_WORD, SLOPE_LIMIT_OFFSET, 1, 8192,
		1000000, 0, fg_encode_default, NULL),
	PARAM(BATT_TEMP_COLD, BATT_TEMP_CONFIG_WORD, BATT_TEMP_COLD_OFFSET, 1,
		1, 1, 0, fg_encode_default, NULL),
	PARAM(BATT_TEMP_HOT, BATT_TEMP_CONFIG_WORD, BATT_TEMP_HOT_OFFSET, 1,
		1, 1, 0, fg_encode_default, NULL),
	PARAM(ESR_CAL_SOC_MIN, BATT_TEMP_CONFIG2_WORD, ESR_CAL_SOC_MIN_OFFSET,
		1, 1, 1, 0, fg_encode_default, NULL),
	PARAM(ESR_CAL_SOC_MAX, ESR_CAL_THRESH_WORD, ESR_CAL_SOC_MAX_OFFSET,
		1, 1, 1, 0, fg_encode_default, NULL),
	PARAM(ESR_CAL_TEMP_MIN, ESR_CAL_THRESH_WORD, ESR_CAL_TEMP_MIN_OFFSET,
		1, 1, 1, 0, fg_encode_default, NULL),
	PARAM(ESR_CAL_TEMP_MAX, ESR_PULSE_THRESH_WORD, ESR_CAL_TEMP_MAX_OFFSET,
		1, 1, 1, 0, fg_encode_default, NULL),
};

static bool is_batt_empty(struct fg_dev *fg);

/* All get functions below */

struct bias_config id_table[3] = {
	{0x65, 0x66, 400},
	{0x6D, 0x6E, 100},
	{0x75, 0x76, 30},
};

#define MAX_BIAS_CODE	0x70E4
static int fg_gen4_get_batt_id(struct fg_gen4_chip *chip)
{
	struct fg_dev *fg = &chip->fg;
	int i, rc, batt_id_kohms;
	u16 tmp = 0, bias_code = 0, delta = 0;
	u8 val, bias_id = 0;

	for (i = 0; i < ARRAY_SIZE(id_table); i++)  {
		rc = fg_read(fg, fg->rradc_base + id_table[i].status_reg, &val,
				1);
		if (rc < 0) {
			pr_err("Failed to read bias_sts, rc=%d\n", rc);
			return rc;
		}

		if (val & BIAS_STS_READY) {
			rc = fg_read(fg, fg->rradc_base + id_table[i].lsb_reg,
					(u8 *)&tmp, 2);
			if (rc < 0) {
				pr_err("Failed to read bias_lsb_reg, rc=%d\n",
					rc);
				return rc;
			}
		}

		pr_debug("bias_code[%d]: 0x%04x\n", i, tmp);

		/*
		 * Bias code closer to MAX_BIAS_CODE/2 is the one which should
		 * be used for calculating battery id.
		 */
		if (!delta || abs(tmp - MAX_BIAS_CODE / 2) < delta) {
			bias_id = i;
			bias_code = tmp;
			delta = abs(tmp - MAX_BIAS_CODE / 2);
		}
	}

	pr_debug("bias_id: %d bias_code: 0x%04x\n", bias_id, bias_code);

	/*
	 * Following equation is used for calculating battery id.
	 * batt_id(KOhms) = bias_id(KOhms) / ((MAX_BIAS_CODE / bias_code) - 1)
	 */
	batt_id_kohms = (id_table[bias_id].bias_kohms * bias_code) * 10 /
			(MAX_BIAS_CODE - bias_code);
	fg->batt_id_ohms = (batt_id_kohms * 1000) / 10;
	return 0;
}

static int fg_gen4_get_nominal_capacity(struct fg_gen4_chip *chip,
					int64_t *nom_cap_uah)
{
	struct fg_dev *fg = &chip->fg;
	int rc;
	u8 buf[2];

	rc = fg_sram_read(fg, NOM_CAP_WORD, NOM_CAP_OFFSET, buf, 2,
			FG_IMA_DEFAULT);
	if (rc < 0) {
		pr_err("Error in reading %04x[%d] rc=%d\n", NOM_CAP_WORD,
			NOM_CAP_OFFSET, rc);
		return rc;
	}

	*nom_cap_uah = (int)(buf[0] | buf[1] << 8) * 1000;
	fg_dbg(fg, FG_CAP_LEARN, "nom_cap_uah: %lld\n", *nom_cap_uah);
	return 0;
}

static int fg_gen4_get_learned_capacity(void *data, int64_t *learned_cap_uah)
{
	struct fg_gen4_chip *chip = data;
	struct fg_dev *fg;
	int rc, act_cap_mah;

	if (!chip)
		return -ENODEV;

	fg = &chip->fg;
	rc = fg_get_sram_prop(fg, FG_SRAM_ACT_BATT_CAP, &act_cap_mah);
	if (rc < 0) {
		pr_err("Error in getting ACT_BATT_CAP, rc=%d\n", rc);
		return rc;
	}

	*learned_cap_uah = act_cap_mah * 1000;

	fg_dbg(fg, FG_CAP_LEARN, "learned_cap_uah:%lld\n", *learned_cap_uah);
	return 0;
}

#define CC_SOC_30BIT	GENMASK(29, 0)
#define BATT_SOC_32BIT	GENMASK(31, 0)
static int fg_gen4_get_charge_raw(struct fg_gen4_chip *chip, int *val)
{
	int rc, cc_soc;
	int64_t nom_cap_uah;

	rc = fg_get_sram_prop(&chip->fg, FG_SRAM_CC_SOC, &cc_soc);
	if (rc < 0) {
		pr_err("Error in getting CC_SOC, rc=%d\n", rc);
		return rc;
	}

	rc = fg_gen4_get_nominal_capacity(chip, &nom_cap_uah);
	if (rc < 0) {
		pr_err("Error in getting nominal capacity, rc=%d\n", rc);
		return rc;
	}

	*val = div_s64(cc_soc * nom_cap_uah, CC_SOC_30BIT);
	return 0;
}

static int fg_gen4_get_charge_counter(struct fg_gen4_chip *chip, int *val)
{
	int rc, cc_soc;
	int64_t learned_cap_uah;

	rc = fg_get_sram_prop(&chip->fg, FG_SRAM_CC_SOC_SW, &cc_soc);
	if (rc < 0) {
		pr_err("Error in getting CC_SOC_SW, rc=%d\n", rc);
		return rc;
	}

	rc = fg_gen4_get_learned_capacity(chip, &learned_cap_uah);
	if (rc < 0) {
		pr_err("Error in getting learned capacity, rc=%d\n", rc);
		return rc;
	}

	*val = div_s64(cc_soc * learned_cap_uah, CC_SOC_30BIT);
	return 0;
}

static int fg_gen4_get_charge_counter_shadow(struct fg_gen4_chip *chip,
						int *val)
{
	int rc, batt_soc;
	int64_t learned_cap_uah;

	rc = fg_get_sram_prop(&chip->fg, FG_SRAM_BATT_SOC, &batt_soc);
	if (rc < 0) {
		pr_err("Error in getting BATT_SOC, rc=%d\n", rc);
		return rc;
	}

	rc = fg_gen4_get_learned_capacity(chip, &learned_cap_uah);
	if (rc < 0) {
		pr_err("Error in getting learned capacity, rc=%d\n", rc);
		return rc;
	}

	*val = div_u64((u32)batt_soc * learned_cap_uah, BATT_SOC_32BIT);
	return 0;
}

static int fg_gen4_get_battery_temp(struct fg_dev *fg, int *val)
{
	int rc = 0;
	u8 buf;

	rc = fg_read(fg, ADC_RR_BATT_TEMP_LSB(fg), &buf, 1);
	if (rc < 0) {
		pr_err("failed to read addr=0x%04x, rc=%d\n",
			ADC_RR_BATT_TEMP_LSB(fg), rc);
		return rc;
	}

	/* Only 8 bits are used. Bit 7 is sign bit */
	*val = sign_extend32(buf, 7);

	/* Value is in Celsius; Convert it to deciDegC */
	*val *= 10;

	return 0;
}

static int fg_gen4_get_debug_batt_id(struct fg_dev *fg, int *batt_id)
{
	int rc;
	u16 tmp;

	rc = fg_read(fg, ADC_RR_FAKE_BATT_LOW_LSB(fg), (u8 *)&tmp, 2);
	if (rc < 0) {
		pr_err("failed to read addr=0x%04x, rc=%d\n",
			ADC_RR_FAKE_BATT_LOW_LSB(fg), rc);
		return rc;
	}

	/*
	 * Following equation is used for calculating battery id.
	 * batt_id(KOhms) = 30000 / ((MAX_BIAS_CODE / bias_code) - 1)
	 */

	batt_id[0] = (30000 * tmp) / (MAX_BIAS_CODE - tmp);

	rc = fg_read(fg, ADC_RR_FAKE_BATT_HIGH_LSB(fg), (u8 *)&tmp, 2);
	if (rc < 0) {
		pr_err("failed to read addr=0x%04x, rc=%d\n",
			ADC_RR_FAKE_BATT_HIGH_LSB(fg), rc);
		return rc;
	}

	batt_id[1] = (30000 * tmp) / (MAX_BIAS_CODE - tmp);
	pr_debug("debug batt_id range: [%d %d]\n", batt_id[0], batt_id[1]);
	return 0;
}

static bool is_debug_batt_id(struct fg_dev *fg)
{
	int debug_batt_id[2], rc;

	if (fg->batt_id_ohms < 0)
		return false;

	rc = fg_gen4_get_debug_batt_id(fg, debug_batt_id);
	if (rc < 0) {
		pr_err("Failed to get debug batt_id, rc=%d\n", rc);
		return false;
	}

	if (is_between(debug_batt_id[0], debug_batt_id[1],
		fg->batt_id_ohms)) {
		fg_dbg(fg, FG_POWER_SUPPLY, "Debug battery id: %dohms\n",
			fg->batt_id_ohms);
		return true;
	}

	return false;
}

static int fg_gen4_get_prop_capacity(struct fg_dev *fg, int *val)
{
	struct fg_gen4_chip *chip = container_of(fg, struct fg_gen4_chip, fg);
	int rc, msoc;

	if (is_debug_batt_id(fg)) {
		*val = DEBUG_BATT_SOC;
		return 0;
	}

	if (fg->fg_restarting) {
		*val = fg->last_soc;
		return 0;
	}

	if (fg->battery_missing || !fg->soc_reporting_ready) {
		*val = BATT_MISS_SOC;
		return 0;
	}

	if (is_batt_empty(fg)) {
		*val = EMPTY_SOC;
		return 0;
	}

	if (fg->charge_full) {
		*val = FULL_CAPACITY;
		return 0;
	}

	rc = fg_get_msoc(fg, &msoc);
	if (rc < 0)
		return rc;

	if (chip->dt.linearize_soc && fg->delta_soc > 0)
		*val = fg->maint_soc;
	else
		*val = msoc;

	return 0;
}

static inline void get_esr_meas_current(int curr_ma, u8 *val)
{
	switch (curr_ma) {
	case 60:
		*val = ESR_MEAS_CUR_60MA;
		break;
	case 120:
		*val = ESR_MEAS_CUR_120MA;
		break;
	case 180:
		*val = ESR_MEAS_CUR_180MA;
		break;
	case 240:
		*val = ESR_MEAS_CUR_240MA;
		break;
	default:
		*val = ESR_MEAS_CUR_120MA;
		break;
	};

	*val <<= ESR_PULL_DOWN_IVAL_SHIFT;
}

/* ALG callback functions below */

static int fg_gen4_get_ttf_param(void *data, enum ttf_param param, int *val)
{
	struct fg_gen4_chip *chip = data;
	struct fg_dev *fg;
	int rc = 0, act_cap_mah, full_soc;

	if (!chip)
		return -ENODEV;

	fg = &chip->fg;
	if (fg->battery_missing)
		return -EPERM;

	switch (param) {
	case TTF_MSOC:
		rc = fg_gen4_get_prop_capacity(fg, val);
		break;
	case TTF_VBAT:
		rc = fg_get_battery_voltage(fg, val);
		break;
	case TTF_IBAT:
		rc = fg_get_battery_current(fg, val);
		break;
	case TTF_FCC:
		rc = fg_get_sram_prop(fg, FG_SRAM_ACT_BATT_CAP, &act_cap_mah);
		if (rc < 0) {
			pr_err("Failed to get ACT_BATT_CAP rc=%d\n", rc);
			break;
		}

		rc = fg_get_sram_prop(fg, FG_SRAM_FULL_SOC, &full_soc);
		if (rc < 0) {
			pr_err("Failed to get FULL_SOC rc=%d\n", rc);
			break;
		}

		full_soc = DIV_ROUND_CLOSEST(((u16)full_soc >> 8) *
						FULL_CAPACITY, FULL_SOC_RAW);
		*val = full_soc * act_cap_mah / FULL_CAPACITY;
		break;
	case TTF_MODE:
		if (is_qnovo_en(fg))
			*val = TTF_MODE_QNOVO;
		else if (chip->ttf->step_chg_cfg_valid)
			*val = TTF_MODE_V_STEP_CHG;
		else
			*val = TTF_MODE_NORMAL;
		break;
	case TTF_ITERM:
		*val = chip->dt.sys_term_curr_ma;
		break;
	case TTF_RBATT:
		rc = fg_get_battery_resistance(fg, val);
		break;
	case TTF_VFLOAT:
		*val = fg->bp.float_volt_uv;
		break;
	case TTF_CHG_TYPE:
		*val = fg->charge_type;
		break;
	case TTF_CHG_STATUS:
		*val = fg->charge_status;
		break;
	default:
		pr_err_ratelimited("Unsupported parameter %d\n", param);
		rc = -EINVAL;
		break;
	}

	return rc;
}

static int fg_gen4_store_learned_capacity(void *data, int64_t learned_cap_uah)
{
	struct fg_gen4_chip *chip = data;
	struct fg_dev *fg;
	int16_t cc_mah;
	int rc;

	if (!chip)
		return -ENODEV;

	fg = &chip->fg;
	if (fg->battery_missing || !learned_cap_uah)
		return -EPERM;

	cc_mah = div64_s64(learned_cap_uah, 1000);
	rc = fg_sram_write(fg, fg->sp[FG_SRAM_ACT_BATT_CAP].addr_word,
			fg->sp[FG_SRAM_ACT_BATT_CAP].addr_byte, (u8 *)&cc_mah,
			fg->sp[FG_SRAM_ACT_BATT_CAP].len, FG_IMA_DEFAULT);
	if (rc < 0) {
		pr_err("Error in writing act_batt_cap_bkup, rc=%d\n", rc);
		return rc;
	}

	fg_dbg(fg, FG_CAP_LEARN, "learned capacity %llduah/%dmah stored\n",
		chip->cl->learned_cap_uah, cc_mah);
	return 0;
}

static int fg_gen4_prime_cc_soc_sw(void *data, u32 batt_soc)
{
	struct fg_gen4_chip *chip = data;
	struct fg_dev *fg;
	int rc, cc_soc_sw;

	if (!chip)
		return -ENODEV;

	fg = &chip->fg;
	if (batt_soc == CC_SOC_30BIT)
		cc_soc_sw = batt_soc;
	else
		cc_soc_sw = div64_s64((int64_t)batt_soc * CC_SOC_30BIT,
				BATT_SOC_32BIT);

	rc = fg_sram_write(fg, fg->sp[FG_SRAM_CC_SOC_SW].addr_word,
		fg->sp[FG_SRAM_CC_SOC_SW].addr_byte, (u8 *)&cc_soc_sw,
		fg->sp[FG_SRAM_CC_SOC_SW].len, FG_IMA_ATOMIC);
	if (rc < 0)
		pr_err("Error in writing cc_soc_sw, rc=%d\n", rc);
	else
		fg_dbg(fg, FG_STATUS, "cc_soc_sw: %x\n", cc_soc_sw);

	return rc;
}

static int fg_gen4_get_cc_soc_sw(void *data, int *cc_soc_sw)
{
	struct fg_gen4_chip *chip = data;
	struct fg_dev *fg;
	int rc, temp;

	if (!chip)
		return -ENODEV;

	fg = &chip->fg;
	rc = fg_get_sram_prop(fg, FG_SRAM_CC_SOC_SW, &temp);
	if (rc < 0) {
		pr_err("Error in getting CC_SOC_SW, rc=%d\n", rc);
		return rc;
	}

	*cc_soc_sw = temp;
	return rc;
}

static int fg_gen4_restore_count(void *data, u16 *buf, int length)
{
	struct fg_gen4_chip *chip = data;
	int id, rc = 0;
	u8 tmp[2];

	if (!chip)
		return -ENODEV;

	if (!buf || length > BUCKET_COUNT)
		return -EINVAL;

	for (id = 0; id < length; id++) {
		rc = fg_sram_read(&chip->fg, CYCLE_COUNT_WORD + id,
				CYCLE_COUNT_OFFSET, (u8 *)tmp, 2,
				FG_IMA_DEFAULT);
		if (rc < 0)
			pr_err("failed to read bucket %d rc=%d\n", id, rc);
		else
			*buf++ = tmp[0] | tmp[1] << 8;
	}

	return rc;
}

static int fg_gen4_store_count(void *data, u16 *buf, int id, int length)
{
	struct fg_gen4_chip *chip = data;
	int rc;

	if (!chip)
		return -ENODEV;

	if (!buf || length > BUCKET_COUNT * 2 || id < 0 ||
		id > BUCKET_COUNT - 1 || ((id * 2) + length) > BUCKET_COUNT * 2)
		return -EINVAL;

	rc = fg_sram_write(&chip->fg, CYCLE_COUNT_WORD + id, CYCLE_COUNT_OFFSET,
			(u8 *)buf, length, FG_IMA_DEFAULT);
	if (rc < 0)
		pr_err("failed to write bucket %d rc=%d\n", rc);

	return rc;
}

/* All worker and helper functions below */

static int fg_parse_dt_property_u32_array(struct device_node *node,
				const char *prop_name, int *buf, int len)
{
	int rc;

	rc = of_property_count_elems_of_size(node, prop_name, sizeof(u32));
	if (rc < 0) {
		if (rc == -EINVAL)
			return 0;
		else
			return rc;
	} else if (rc != len) {
		pr_err("Incorrect length %d for %s, rc=%d\n", len, prop_name,
			rc);
		return -EINVAL;
	}

	rc = of_property_read_u32_array(node, prop_name, buf, len);
	if (rc < 0) {
		pr_err("Error in reading %s, rc=%d\n", prop_name, rc);
		return rc;
	}

	return 0;
}

static void fg_gen4_update_rslow_coeff(struct fg_dev *fg, int batt_temp)
{
	struct fg_gen4_chip *chip = container_of(fg, struct fg_gen4_chip, fg);
	int rc, i;
	bool rslow_low = false;
	u8 buf[RSLOW_NUM_COEFFS];

	if (!fg->bp.rslow_normal_coeffs || !fg->bp.rslow_low_coeffs)
		return;

	/* Update Rslow low coefficients when Tbatt is < 0 C */
	if (batt_temp < 0)
		rslow_low = true;

	if (chip->rslow_low == rslow_low)
		return;

	for (i = 0; i < RSLOW_NUM_COEFFS; i++) {
		if (rslow_low)
			buf[i] = fg->bp.rslow_low_coeffs[i] & 0xFF;
		else
			buf[i] = fg->bp.rslow_normal_coeffs[i] & 0xFF;
	}

	rc = fg_sram_write(fg, RSLOW_COEFF_DISCHG_WORD, RSLOW_COEFF_LOW_OFFSET,
			buf, RSLOW_NUM_COEFFS, FG_IMA_DEFAULT);
	if (rc < 0) {
		pr_err("Failed to write RLOW_COEFF_DISCHG_WORD rc=%d\n", rc);
	} else {
		chip->rslow_low = rslow_low;
		fg_dbg(fg, FG_STATUS, "Updated Rslow %s coefficients\n",
			rslow_low ? "low" : "normal");
	}
}

#define KI_COEFF_FULL_SOC_NORM_DEFAULT		733
#define KI_COEFF_FULL_SOC_LOW_DEFAULT		184
static int fg_gen4_adjust_ki_coeff_full_soc(struct fg_gen4_chip *chip,
						int batt_temp)
{
	struct fg_dev *fg = &chip->fg;
	int rc, ki_coeff_full_soc_norm, ki_coeff_full_soc_low;
	u8 val;

	if (batt_temp < 0) {
		ki_coeff_full_soc_norm = 0;
		ki_coeff_full_soc_low = 0;
	} else if (fg->charge_status == POWER_SUPPLY_STATUS_DISCHARGING) {
		ki_coeff_full_soc_norm = chip->dt.ki_coeff_full_soc_dischg[0];
		ki_coeff_full_soc_low = chip->dt.ki_coeff_full_soc_dischg[1];
	} else {
		ki_coeff_full_soc_norm = KI_COEFF_FULL_SOC_NORM_DEFAULT;
		ki_coeff_full_soc_low = KI_COEFF_FULL_SOC_LOW_DEFAULT;
	}

	if (chip->ki_coeff_full_soc[0] == ki_coeff_full_soc_norm &&
		chip->ki_coeff_full_soc[1] == ki_coeff_full_soc_low)
		return 0;

	fg_encode(fg->sp, FG_SRAM_KI_COEFF_FULL_SOC, ki_coeff_full_soc_norm,
		&val);
	rc = fg_sram_write(fg, KI_COEFF_FULL_SOC_NORM_WORD,
			KI_COEFF_FULL_SOC_NORM_OFFSET, &val, 1, FG_IMA_DEFAULT);
	if (rc < 0) {
		pr_err("Error in writing ki_coeff_full_soc_norm, rc=%d\n", rc);
		return rc;
	}

	fg_encode(fg->sp, FG_SRAM_KI_COEFF_FULL_SOC, ki_coeff_full_soc_low,
		&val);
	rc = fg_sram_write(fg, KI_COEFF_LOW_DISCHG_WORD,
			KI_COEFF_FULL_SOC_LOW_OFFSET, &val, 1, FG_IMA_DEFAULT);
	if (rc < 0) {
		pr_err("Error in writing ki_coeff_full_soc_low, rc=%d\n", rc);
		return rc;
	}

	chip->ki_coeff_full_soc[0] = ki_coeff_full_soc_norm;
	chip->ki_coeff_full_soc[1] = ki_coeff_full_soc_low;
	fg_dbg(fg, FG_STATUS, "Wrote ki_coeff_full_soc [%d %d]\n",
		ki_coeff_full_soc_norm, ki_coeff_full_soc_low);
	return 0;
}

#define KI_COEFF_LOW_DISCHG_DEFAULT	428
#define KI_COEFF_MED_DISCHG_DEFAULT	245
#define KI_COEFF_HI_DISCHG_DEFAULT	123
static int fg_gen4_adjust_ki_coeff_dischg(struct fg_dev *fg)
{
	struct fg_gen4_chip *chip = container_of(fg, struct fg_gen4_chip, fg);
	int rc, i, msoc;
	int ki_coeff_low = KI_COEFF_LOW_DISCHG_DEFAULT;
	int ki_coeff_med = KI_COEFF_MED_DISCHG_DEFAULT;
	int ki_coeff_hi = KI_COEFF_HI_DISCHG_DEFAULT;
	u8 val;

	if (!chip->ki_coeff_dischg_en)
		return 0;

	rc = fg_gen4_get_prop_capacity(fg, &msoc);
	if (rc < 0) {
		pr_err("Error in getting capacity, rc=%d\n", rc);
		return rc;
	}

	if (fg->charge_status == POWER_SUPPLY_STATUS_DISCHARGING) {
		for (i = KI_COEFF_SOC_LEVELS - 1; i >= 0; i--) {
			if (msoc < chip->dt.ki_coeff_soc[i]) {
				ki_coeff_low = chip->dt.ki_coeff_low_dischg[i];
				ki_coeff_med = chip->dt.ki_coeff_med_dischg[i];
				ki_coeff_hi = chip->dt.ki_coeff_hi_dischg[i];
			}
		}
	}

	if (ki_coeff_low > 0) {
		fg_encode(fg->sp, FG_SRAM_KI_COEFF_LOW_DISCHG, ki_coeff_low,
			&val);
		rc = fg_sram_write(fg,
			fg->sp[FG_SRAM_KI_COEFF_LOW_DISCHG].addr_word,
			fg->sp[FG_SRAM_KI_COEFF_LOW_DISCHG].addr_byte, &val,
			fg->sp[FG_SRAM_KI_COEFF_LOW_DISCHG].len,
			FG_IMA_DEFAULT);
		if (rc < 0) {
			pr_err("Error in writing ki_coeff_low, rc=%d\n", rc);
			return rc;
		}
		fg_dbg(fg, FG_STATUS, "Wrote ki_coeff_low %d\n", ki_coeff_low);
	}

	if (ki_coeff_med > 0) {
		fg_encode(fg->sp, FG_SRAM_KI_COEFF_MED_DISCHG, ki_coeff_med,
			&val);
		rc = fg_sram_write(fg,
			fg->sp[FG_SRAM_KI_COEFF_MED_DISCHG].addr_word,
			fg->sp[FG_SRAM_KI_COEFF_MED_DISCHG].addr_byte, &val,
			fg->sp[FG_SRAM_KI_COEFF_MED_DISCHG].len,
			FG_IMA_DEFAULT);
		if (rc < 0) {
			pr_err("Error in writing ki_coeff_med, rc=%d\n", rc);
			return rc;
		}
		fg_dbg(fg, FG_STATUS, "Wrote ki_coeff_med %d\n", ki_coeff_med);
	}

	if (ki_coeff_hi > 0) {
		fg_encode(fg->sp, FG_SRAM_KI_COEFF_HI_DISCHG, ki_coeff_hi,
			&val);
		rc = fg_sram_write(fg,
			fg->sp[FG_SRAM_KI_COEFF_HI_DISCHG].addr_word,
			fg->sp[FG_SRAM_KI_COEFF_HI_DISCHG].addr_byte, &val,
			fg->sp[FG_SRAM_KI_COEFF_HI_DISCHG].len,
			FG_IMA_DEFAULT);
		if (rc < 0) {
			pr_err("Error in writing ki_coeff_hi, rc=%d\n", rc);
			return rc;
		}
		fg_dbg(fg, FG_STATUS, "Wrote ki_coeff_hi %d\n", ki_coeff_hi);
	}

	return 0;
}

static int fg_gen4_slope_limit_config(struct fg_gen4_chip *chip, int batt_temp)
{
	struct fg_dev *fg = &chip->fg;
	enum slope_limit_status status;
	int rc;
	u8 buf;

	if (!chip->slope_limit_en || chip->rapid_soc_dec_en)
		return 0;

	if (fg->charge_status == POWER_SUPPLY_STATUS_CHARGING ||
		fg->charge_status == POWER_SUPPLY_STATUS_FULL) {
		if (batt_temp < chip->dt.slope_limit_temp)
			status = LOW_TEMP_CHARGE;
		else
			status = HIGH_TEMP_CHARGE;
	} else {
		if (batt_temp < chip->dt.slope_limit_temp)
			status = LOW_TEMP_DISCHARGE;
		else
			status = HIGH_TEMP_DISCHARGE;
	}

	if (chip->slope_limit_sts == status)
		return 0;

	fg_encode(fg->sp, FG_SRAM_SLOPE_LIMIT,
		chip->dt.slope_limit_coeffs[status], &buf);
	rc = fg_sram_write(fg, fg->sp[FG_SRAM_SLOPE_LIMIT].addr_word,
			fg->sp[FG_SRAM_SLOPE_LIMIT].addr_byte, &buf,
			fg->sp[FG_SRAM_SLOPE_LIMIT].len, FG_IMA_DEFAULT);
	if (rc < 0) {
		pr_err("Error in configuring slope_limit coefficient, rc=%d\n",
			rc);
		return rc;
	}

	chip->slope_limit_sts = status;
	fg_dbg(fg, FG_STATUS, "Slope limit status: %d value: %x\n", status,
		buf);
	return 0;
}

static int fg_gen4_configure_cutoff_current(struct fg_dev *fg, int current_ma)
{
	int rc;
	u8 buf[2];

	fg_encode(fg->sp, FG_SRAM_CUTOFF_CURR, current_ma, buf);
	rc = fg_sram_write(fg, fg->sp[FG_SRAM_CUTOFF_CURR].addr_word,
			fg->sp[FG_SRAM_CUTOFF_CURR].addr_byte, buf,
			fg->sp[FG_SRAM_CUTOFF_CURR].len, FG_IMA_DEFAULT);
	if (rc < 0)
		pr_err("Error in writing cutoff_curr, rc=%d\n", rc);

	return rc;
}

#define SLOPE_LIMIT_DEFAULT	5738
#define CUTOFF_CURRENT_MAX	15999
static int fg_gen4_rapid_soc_config(struct fg_gen4_chip *chip, bool en)
{
	struct fg_dev *fg = &chip->fg;
	int rc, slope_limit_coeff, cutoff_curr_ma;
	u8 buf;

	slope_limit_coeff = en ? SLOPE_LIMIT_COEFF_MAX : SLOPE_LIMIT_DEFAULT;
	fg_encode(fg->sp, FG_SRAM_SLOPE_LIMIT, slope_limit_coeff, &buf);
	rc = fg_sram_write(fg, fg->sp[FG_SRAM_SLOPE_LIMIT].addr_word,
			fg->sp[FG_SRAM_SLOPE_LIMIT].addr_byte, &buf,
			fg->sp[FG_SRAM_SLOPE_LIMIT].len, FG_IMA_DEFAULT);
	if (rc < 0) {
		pr_err("Error in configuring slope_limit coefficient, rc=%d\n",
			rc);
		return rc;
	}

	cutoff_curr_ma = en ? CUTOFF_CURRENT_MAX : chip->dt.cutoff_curr_ma;
	rc = fg_gen4_configure_cutoff_current(fg, cutoff_curr_ma);
	if (rc < 0)
		return rc;

	fg_dbg(fg, FG_STATUS, "Configured slope limit coeff %d cutoff current %d mA\n",
		slope_limit_coeff, cutoff_curr_ma);
	return 0;
}

static int fg_gen4_get_batt_profile(struct fg_dev *fg)
{
	struct fg_gen4_chip *chip = container_of(fg, struct fg_gen4_chip, fg);
	struct device_node *node = fg->dev->of_node;
	struct device_node *batt_node, *profile_node;
	const char *data;
	int rc, len, i, tuple_len;

	batt_node = of_find_node_by_name(node, "qcom,battery-data");
	if (!batt_node) {
		pr_err("Batterydata not available\n");
		return -ENXIO;
	}

	profile_node = of_batterydata_get_best_profile(batt_node,
				fg->batt_id_ohms / 1000, NULL);
	if (IS_ERR(profile_node))
		return PTR_ERR(profile_node);

	if (!profile_node) {
		pr_err("couldn't find profile handle\n");
		return -ENODATA;
	}

	rc = of_property_read_string(profile_node, "qcom,battery-type",
			&fg->bp.batt_type_str);
	if (rc < 0) {
		pr_err("battery type unavailable, rc:%d\n", rc);
		return rc;
	}

	rc = of_property_read_u32(profile_node, "qcom,max-voltage-uv",
			&fg->bp.float_volt_uv);
	if (rc < 0) {
		pr_err("battery float voltage unavailable, rc:%d\n", rc);
		fg->bp.float_volt_uv = -EINVAL;
	}

	rc = of_property_read_u32(profile_node, "qcom,fastchg-current-ma",
			&fg->bp.fastchg_curr_ma);
	if (rc < 0) {
		pr_err("battery fastchg current unavailable, rc:%d\n", rc);
		fg->bp.fastchg_curr_ma = -EINVAL;
	}

	rc = of_property_read_u32(profile_node, "qcom,fg-cc-cv-threshold-mv",
			&fg->bp.vbatt_full_mv);
	if (rc < 0) {
		pr_err("battery cc_cv threshold unavailable, rc:%d\n", rc);
		fg->bp.vbatt_full_mv = -EINVAL;
	}

	if (of_find_property(profile_node, "qcom,therm-coefficients", &len)) {
		len /= sizeof(u32);
		if (len == BATT_THERM_NUM_COEFFS) {
			if (!fg->bp.therm_coeffs) {
				fg->bp.therm_coeffs = devm_kcalloc(fg->dev,
					BATT_THERM_NUM_COEFFS, sizeof(u32),
					GFP_KERNEL);
				if (!fg->bp.therm_coeffs)
					return -ENOMEM;
			}
		}

		rc = of_property_read_u32_array(profile_node,
			"qcom,therm-coefficients", fg->bp.therm_coeffs, len);
		if (rc < 0) {
			pr_err("Couldn't read therm coefficients, rc:%d\n", rc);
			devm_kfree(fg->dev, fg->bp.therm_coeffs);
			fg->bp.therm_coeffs = NULL;
		}

		rc = of_property_read_u32(profile_node,
			"qcom,therm-center-offset", &fg->bp.therm_ctr_offset);
		if (rc < 0) {
			pr_err("battery therm-center-offset unavailable, rc:%d\n",
				rc);
			fg->bp.therm_ctr_offset = -EINVAL;
		}
	}

	/*
	 * Currently step charging thresholds should be read only for Vbatt
	 * based and not for SOC based.
	 */
	if (!of_property_read_bool(profile_node, "qcom,soc-based-step-chg") &&
		of_find_property(profile_node, "qcom,step-chg-ranges", &len) &&
		fg->bp.float_volt_uv > 0 && fg->bp.fastchg_curr_ma > 0) {
		len /= sizeof(u32);
		tuple_len = len / (sizeof(struct range_data) / sizeof(u32));
		if (tuple_len <= 0 || tuple_len > MAX_STEP_CHG_ENTRIES)
			return -EINVAL;

		mutex_lock(&chip->ttf->lock);
		chip->ttf->step_chg_cfg =
			kcalloc(len, sizeof(*chip->ttf->step_chg_cfg),
				GFP_KERNEL);
		if (!chip->ttf->step_chg_cfg) {
			mutex_unlock(&chip->ttf->lock);
			return -ENOMEM;
		}

		chip->ttf->step_chg_data =
			kcalloc(tuple_len, sizeof(*chip->ttf->step_chg_data),
				GFP_KERNEL);
		if (!chip->ttf->step_chg_data) {
			kfree(chip->ttf->step_chg_cfg);
			mutex_unlock(&chip->ttf->lock);
			return -ENOMEM;
		}

		rc = read_range_data_from_node(profile_node,
				"qcom,step-chg-ranges",
				chip->ttf->step_chg_cfg,
				fg->bp.float_volt_uv,
				fg->bp.fastchg_curr_ma * 1000);
		if (rc < 0) {
			pr_err("Error in reading qcom,step-chg-ranges from battery profile, rc=%d\n",
				rc);
			kfree(chip->ttf->step_chg_data);
			kfree(chip->ttf->step_chg_cfg);
			chip->ttf->step_chg_cfg = NULL;
			mutex_unlock(&chip->ttf->lock);
			return rc;
		}

		chip->ttf->step_chg_num_params = tuple_len;
		chip->ttf->step_chg_cfg_valid = true;
		mutex_unlock(&chip->ttf->lock);

		if (chip->ttf->step_chg_cfg_valid) {
			for (i = 0; i < tuple_len; i++)
				pr_debug("Vbatt_low: %d Vbatt_high: %d FCC: %d\n",
				chip->ttf->step_chg_cfg[i].low_threshold,
				chip->ttf->step_chg_cfg[i].high_threshold,
				chip->ttf->step_chg_cfg[i].value);
		}
	}

	if (of_find_property(profile_node, "qcom,therm-pull-up", NULL)) {
		rc = of_property_read_u32(profile_node, "qcom,therm-pull-up",
				&fg->bp.therm_pull_up_kohms);
		if (rc < 0) {
			pr_err("Couldn't read therm-pull-up, rc:%d\n", rc);
			fg->bp.therm_pull_up_kohms = -EINVAL;
		}
	}

	if (of_find_property(profile_node, "qcom,rslow-normal-coeffs", NULL) &&
		of_find_property(profile_node, "qcom,rslow-low-coeffs", NULL)) {
		if (!fg->bp.rslow_normal_coeffs) {
			fg->bp.rslow_normal_coeffs = devm_kcalloc(fg->dev,
						RSLOW_NUM_COEFFS, sizeof(u32),
						GFP_KERNEL);
			if (!fg->bp.rslow_normal_coeffs)
				return -ENOMEM;
		}

		if (!fg->bp.rslow_low_coeffs) {
			fg->bp.rslow_low_coeffs = devm_kcalloc(fg->dev,
						RSLOW_NUM_COEFFS, sizeof(u32),
						GFP_KERNEL);
			if (!fg->bp.rslow_low_coeffs) {
				devm_kfree(fg->dev, fg->bp.rslow_normal_coeffs);
				fg->bp.rslow_normal_coeffs = NULL;
				return -ENOMEM;
			}
		}

		rc = fg_parse_dt_property_u32_array(profile_node,
			"qcom,rslow-normal-coeffs",
			fg->bp.rslow_normal_coeffs, RSLOW_NUM_COEFFS);
		if (rc < 0) {
			devm_kfree(fg->dev, fg->bp.rslow_normal_coeffs);
			fg->bp.rslow_normal_coeffs = NULL;
			devm_kfree(fg->dev, fg->bp.rslow_low_coeffs);
			fg->bp.rslow_low_coeffs = NULL;
			return rc;
		}

		rc = fg_parse_dt_property_u32_array(profile_node,
			"qcom,rslow-low-coeffs",
			fg->bp.rslow_low_coeffs, RSLOW_NUM_COEFFS);
		if (rc < 0) {
			devm_kfree(fg->dev, fg->bp.rslow_normal_coeffs);
			fg->bp.rslow_normal_coeffs = NULL;
			devm_kfree(fg->dev, fg->bp.rslow_low_coeffs);
			fg->bp.rslow_low_coeffs = NULL;
			return rc;
		}
	}

	data = of_get_property(profile_node, "qcom,fg-profile-data", &len);
	if (!data) {
		pr_err("No profile data available\n");
		return -ENODATA;
	}

	if (len != PROFILE_LEN) {
		pr_err("battery profile incorrect size: %d\n", len);
		return -EINVAL;
	}

	fg->profile_available = true;
	memcpy(chip->batt_profile, data, len);

	return 0;
}

static int fg_gen4_bp_params_config(struct fg_dev *fg)
{
	struct fg_gen4_chip *chip = container_of(fg, struct fg_gen4_chip, fg);
	int rc, i;
	u8 buf, therm_coeffs[BATT_THERM_NUM_COEFFS * 2];
	u8 rslow_coeffs[RSLOW_NUM_COEFFS], val, mask;
	u16 rslow_scalefn;

	if (fg->bp.vbatt_full_mv > 0) {
		rc = fg_set_constant_chg_voltage(fg,
				fg->bp.vbatt_full_mv * 1000);
		if (rc < 0)
			return rc;
	}

	if (fg->bp.therm_coeffs) {
		/* Each coefficient is a 16-bit value */
		for (i = 0; i < BATT_THERM_NUM_COEFFS; i++) {
			therm_coeffs[i*2] = fg->bp.therm_coeffs[i] & 0xFF;
			therm_coeffs[i*2 + 1] = fg->bp.therm_coeffs[i] >> 8;
		}
		rc = fg_sram_write(fg, BATT_THERM_COEFF_WORD,
			BATT_THERM_COEFF_OFFSET, therm_coeffs,
			BATT_THERM_NUM_COEFFS * 2, FG_IMA_DEFAULT);
		if (rc < 0) {
			pr_err("Error in writing therm-coeffs, rc=%d\n", rc);
			return rc;
		}

		buf = fg->bp.therm_ctr_offset;
		rc = fg_sram_write(fg, BATT_THERM_CONFIG_WORD,
			RATIO_CENTER_OFFSET, &buf, 1, FG_IMA_DEFAULT);
		if (rc < 0) {
			pr_err("Error in writing therm-ctr-offset, rc=%d\n",
				rc);
			return rc;
		}
	}

	if (fg->bp.rslow_normal_coeffs && fg->bp.rslow_low_coeffs) {
		rc = fg_sram_read(fg, RSLOW_COEFF_DISCHG_WORD,
				RSLOW_COEFF_LOW_OFFSET, rslow_coeffs,
				RSLOW_NUM_COEFFS, FG_IMA_DEFAULT);
		if (rc < 0) {
			pr_err("Failed to read RLOW_COEFF_DISCHG_WORD rc=%d\n",
				rc);
			return rc;
		}

		/* Read Rslow coefficients back and set the status */
		for (i = 0; i < RSLOW_NUM_COEFFS; i++) {
			buf = fg->bp.rslow_low_coeffs[i] & 0xFF;
			if (rslow_coeffs[i] == buf) {
				chip->rslow_low = true;
			} else {
				chip->rslow_low = false;
				break;
			}
		}
		fg_dbg(fg, FG_STATUS, "Rslow_low: %d\n", chip->rslow_low);
	}

	/*
	 * Since this SRAM word falls inside profile region, configure it after
	 * the profile is loaded. This parameter doesn't come from battery
	 * profile DT property.
	 */
	if (fg->wa_flags & PM8150B_V1_RSLOW_COMP_WA) {
		val = 0;
		mask = BIT(1);
		rc = fg_sram_masked_write(fg, RSLOW_CONFIG_WORD,
				RSLOW_CONFIG_OFFSET, mask, val, FG_IMA_DEFAULT);
		if (rc < 0) {
			pr_err("Error in writing RSLOW_CONFIG_WORD, rc=%d\n",
				rc);
			return rc;
		}
	}

	if (fg->wa_flags & PM8150B_V2_RSLOW_SCALE_FN_WA) {
		rslow_scalefn = 0x4000;
		rc = fg_sram_write(fg, RSLOW_SCALE_FN_CHG_V2_WORD,
				RSLOW_SCALE_FN_CHG_V2_OFFSET,
				(u8 *)&rslow_scalefn, 2, FG_IMA_DEFAULT);
		if (rc < 0) {
			pr_err("Error in writing RSLOW_SCALE_FN_CHG_WORD rc=%d\n",
				rc);
			return rc;
		}

		rc = fg_sram_write(fg, RSLOW_SCALE_FN_DISCHG_V2_WORD,
				RSLOW_SCALE_FN_DISCHG_V2_OFFSET,
				(u8 *)&rslow_scalefn, 2, FG_IMA_DEFAULT);
		if (rc < 0) {
			pr_err("Error in writing RSLOW_SCALE_FN_DISCHG_WORD rc=%d\n",
				rc);
			return rc;
		}
	}

	if (fg->bp.therm_pull_up_kohms > 0) {
		switch (fg->bp.therm_pull_up_kohms) {
		case 30:
			buf = BATT_THERM_PULL_UP_30K;
			break;
		case 100:
			buf = BATT_THERM_PULL_UP_100K;
			break;
		case 400:
			buf = BATT_THERM_PULL_UP_400K;
			break;
		default:
			return -EINVAL;
		}

		rc = fg_masked_write(fg, ADC_RR_BATT_THERM_BASE_CFG1(fg),
					BATT_THERM_PULL_UP_MASK, buf);
		if (rc < 0) {
			pr_err("failed to write to 0x%04X, rc=%d\n",
				ADC_RR_BATT_THERM_BASE_CFG1(fg), rc);
			return rc;
		}
	}

	return 0;
}

static void clear_battery_profile(struct fg_dev *fg)
{
	u8 val = 0;
	int rc;

	rc = fg_sram_write(fg, PROFILE_INTEGRITY_WORD,
			PROFILE_INTEGRITY_OFFSET, &val, 1, FG_IMA_DEFAULT);
	if (rc < 0)
		pr_err("failed to write profile integrity rc=%d\n", rc);
}

#define PROFILE_LOAD_BIT	BIT(0)
#define BOOTLOADER_LOAD_BIT	BIT(1)
#define BOOTLOADER_RESTART_BIT	BIT(2)
#define HLOS_RESTART_BIT	BIT(3)
#define FIRST_PROFILE_LOAD_BIT	BIT(4)
static bool is_profile_load_required(struct fg_gen4_chip *chip)
{
	struct fg_dev *fg = &chip->fg;
	u8 buf[PROFILE_COMP_LEN], val;
	bool profiles_same = false, valid_integrity = false;
	int rc, i;
	u8 white_list_values[] = {
		HLOS_RESTART_BIT,
		BOOTLOADER_LOAD_BIT,
		BOOTLOADER_LOAD_BIT | BOOTLOADER_RESTART_BIT,
		BOOTLOADER_RESTART_BIT | HLOS_RESTART_BIT,
		BOOTLOADER_LOAD_BIT | FIRST_PROFILE_LOAD_BIT,
		BOOTLOADER_LOAD_BIT | BOOTLOADER_RESTART_BIT |
			FIRST_PROFILE_LOAD_BIT,
		HLOS_RESTART_BIT | BOOTLOADER_RESTART_BIT |
			FIRST_PROFILE_LOAD_BIT,
	};

	rc = fg_sram_read(fg, PROFILE_INTEGRITY_WORD,
			PROFILE_INTEGRITY_OFFSET, &val, 1, FG_IMA_DEFAULT);
	if (rc < 0) {
		pr_err("failed to read profile integrity rc=%d\n", rc);
		return false;
	}

	/* Check if integrity bit is set */
	if (val & PROFILE_LOAD_BIT) {
		fg_dbg(fg, FG_STATUS, "Battery profile integrity bit is set\n");

		/* Whitelist the values */
		val &= ~PROFILE_LOAD_BIT;
		for (i = 0; i < ARRAY_SIZE(white_list_values); i++)  {
			if (val == white_list_values[i]) {
				valid_integrity = true;
				break;
			}
		}

		if (!valid_integrity) {
			val |= PROFILE_LOAD_BIT;
			pr_warn("Garbage value in profile integrity word: 0x%x\n",
				val);
			return true;
		}

		rc = fg_sram_read(fg, PROFILE_LOAD_WORD, PROFILE_LOAD_OFFSET,
				buf, PROFILE_COMP_LEN, FG_IMA_DEFAULT);
		if (rc < 0) {
			pr_err("Error in reading battery profile, rc:%d\n", rc);
			fg->profile_load_status = PROFILE_SKIPPED;
			return false;
		}
		profiles_same = memcmp(chip->batt_profile, buf,
					PROFILE_COMP_LEN) == 0;
		if (profiles_same) {
			fg_dbg(fg, FG_STATUS, "Battery profile is same, not loading it\n");
			fg->profile_load_status = PROFILE_LOADED;
			return false;
		}

		if (!chip->dt.force_load_profile) {
			pr_warn("Profiles doesn't match, skipping loading it since force_load_profile is disabled\n");
			if (fg_profile_dump) {
				pr_info("FG: loaded profile:\n");
				dump_sram(fg, buf, PROFILE_LOAD_WORD,
					PROFILE_COMP_LEN);
				pr_info("FG: available profile:\n");
				dump_sram(fg, chip->batt_profile,
					PROFILE_LOAD_WORD, PROFILE_LEN);
			}
			fg->profile_load_status = PROFILE_SKIPPED;
			return false;
		}

		fg_dbg(fg, FG_STATUS, "Profiles are different, loading the correct one\n");
	} else {
		fg_dbg(fg, FG_STATUS, "Profile integrity bit is not set\n");
		if (fg_profile_dump) {
			pr_info("FG: profile to be loaded:\n");
			dump_sram(fg, chip->batt_profile, PROFILE_LOAD_WORD,
				PROFILE_LEN);
		}
	}
	return true;
}

#define SOC_READY_WAIT_TIME_MS	1000
static void profile_load_work(struct work_struct *work)
{
	struct fg_dev *fg = container_of(work,
				struct fg_dev,
				profile_load_work.work);
	struct fg_gen4_chip *chip = container_of(fg,
				struct fg_gen4_chip, fg);
	int64_t nom_cap_uah;
	u8 val, buf[2];
	int rc;

	vote(fg->awake_votable, PROFILE_LOAD, true, 0);

	rc = fg_gen4_get_batt_id(chip);
	if (rc < 0) {
		pr_err("Error in getting battery id, rc:%d\n", rc);
		goto out;
	}

	rc = fg_gen4_get_batt_profile(fg);
	if (rc < 0) {
		fg->profile_load_status = PROFILE_MISSING;
		pr_warn("profile for batt_id=%dKOhms not found..using OTP, rc:%d\n",
			fg->batt_id_ohms / 1000, rc);
		goto out;
	}

	if (!fg->profile_available)
		goto out;

	if (!is_profile_load_required(chip))
		goto done;

	clear_cycle_count(chip->counter);

	fg_dbg(fg, FG_STATUS, "profile loading started\n");
	rc = fg_masked_write(fg, BATT_SOC_RESTART(fg), RESTART_GO_BIT, 0);
	if (rc < 0) {
		pr_err("Error in writing to %04x, rc=%d\n",
			BATT_SOC_RESTART(fg), rc);
		goto out;
	}

	/* load battery profile */
	rc = fg_sram_write(fg, PROFILE_LOAD_WORD, PROFILE_LOAD_OFFSET,
			chip->batt_profile, PROFILE_LEN, FG_IMA_ATOMIC);
	if (rc < 0) {
		pr_err("Error in writing battery profile, rc:%d\n", rc);
		goto out;
	}

	/* Set the profile integrity bit */
	val = HLOS_RESTART_BIT | PROFILE_LOAD_BIT;
	rc = fg_sram_write(fg, PROFILE_INTEGRITY_WORD,
			PROFILE_INTEGRITY_OFFSET, &val, 1, FG_IMA_DEFAULT);
	if (rc < 0) {
		pr_err("failed to write profile integrity rc=%d\n", rc);
		goto out;
	}

	rc = fg_restart(fg, SOC_READY_WAIT_TIME_MS);
	if (rc < 0) {
		pr_err("Error in restarting FG, rc=%d\n", rc);
		goto out;
	}

	fg_dbg(fg, FG_STATUS, "SOC is ready\n");
	fg->profile_load_status = PROFILE_LOADED;

	if (fg->wa_flags & PM8150B_V1_DMA_WA)
		msleep(1000);

	/*
	 * Whenever battery profile is loaded, read nominal capacity and write
	 * it to actual (or aged) capacity as it is outside the profile region
	 * and might contain OTP values.
	 */
	rc = fg_sram_read(fg, NOM_CAP_WORD, NOM_CAP_OFFSET, buf, 2,
			FG_IMA_DEFAULT);
	if (rc < 0) {
		pr_err("Error in reading %04x[%d] rc=%d\n", NOM_CAP_WORD,
			NOM_CAP_OFFSET, rc);
	} else {
		rc = fg_sram_write(fg, fg->sp[FG_SRAM_ACT_BATT_CAP].addr_word,
			fg->sp[FG_SRAM_ACT_BATT_CAP].addr_byte, buf,
			fg->sp[FG_SRAM_ACT_BATT_CAP].len, FG_IMA_DEFAULT);
		if (rc < 0)
			pr_err("Error in writing to ACT_BATT_CAP rc=%d\n", rc);
	}
done:
	rc = fg_gen4_bp_params_config(fg);
	if (rc < 0)
		pr_err("Error in configuring battery profile params, rc:%d\n",
			rc);

	rc = fg_gen4_get_nominal_capacity(chip, &nom_cap_uah);
	if (!rc) {
		rc = cap_learning_post_profile_init(chip->cl, nom_cap_uah);
		if (rc < 0)
			pr_err("Error in cap_learning_post_profile_init rc=%d\n",
				rc);
	}

	batt_psy_initialized(fg);
	fg_notify_charger(fg);

	schedule_delayed_work(&chip->ttf->ttf_work, msecs_to_jiffies(10000));
	fg_dbg(fg, FG_STATUS, "profile loaded successfully");
out:
	fg->soc_reporting_ready = true;
	vote(fg->awake_votable, ESR_FCC_VOTER, true, 0);
	schedule_delayed_work(&chip->pl_enable_work, msecs_to_jiffies(5000));
	vote(fg->awake_votable, PROFILE_LOAD, false, 0);
	if (!work_pending(&fg->status_change_work)) {
		pm_stay_awake(fg->dev);
		schedule_work(&fg->status_change_work);
	}
}

static void get_batt_psy_props(struct fg_dev *fg)
{
	struct fg_gen4_chip *chip = container_of(fg, struct fg_gen4_chip, fg);
	union power_supply_propval prop = {0, };
	int rc;

	if (!batt_psy_initialized(fg))
		return;

	rc = power_supply_get_property(fg->batt_psy, POWER_SUPPLY_PROP_STATUS,
			&prop);
	if (rc < 0) {
		pr_err("Error in getting charging status, rc=%d\n", rc);
		return;
	}

	fg->charge_status = prop.intval;
	rc = power_supply_get_property(fg->batt_psy,
			POWER_SUPPLY_PROP_CHARGE_TYPE, &prop);
	if (rc < 0) {
		pr_err("Error in getting charge type, rc=%d\n", rc);
		return;
	}

	fg->charge_type = prop.intval;
	rc = power_supply_get_property(fg->batt_psy,
			POWER_SUPPLY_PROP_CHARGE_DONE, &prop);
	if (rc < 0) {
		pr_err("Error in getting charge_done, rc=%d\n", rc);
		return;
	}

	fg->charge_done = prop.intval;
	rc = power_supply_get_property(fg->batt_psy, POWER_SUPPLY_PROP_HEALTH,
		&prop);
	if (rc < 0) {
		pr_err("Error in getting battery health, rc=%d\n", rc);
		return;
	}

	fg->health = prop.intval;

	if (!chip->recharge_soc_thr) {
		rc = power_supply_get_property(fg->batt_psy,
			POWER_SUPPLY_PROP_RECHARGE_SOC, &prop);
		if (rc < 0) {
			pr_err("Error in getting recharge SOC, rc=%d\n", rc);
			return;
		}

		if (prop.intval < 0)
			pr_debug("Recharge SOC not configured %d\n",
				prop.intval);
		else
			chip->recharge_soc_thr = prop.intval;
	}
}

static int fg_gen4_esr_soh_update(struct fg_dev *fg)
{
	struct fg_gen4_chip *chip = container_of(fg, struct fg_gen4_chip, fg);
	int rc, msoc, esr_uohms;

	if (!fg->soc_reporting_ready || fg->battery_missing) {
		chip->esr_actual = -EINVAL;
		chip->esr_nominal = -EINVAL;
		return 0;
	}

	if (fg->charge_status == POWER_SUPPLY_STATUS_CHARGING) {
		rc = fg_get_msoc(fg, &msoc);
		if (rc < 0) {
			pr_err("Error in getting msoc, rc=%d\n", rc);
			return rc;
		}

		if (msoc == ESR_SOH_SOC) {
			rc = fg_get_sram_prop(fg, FG_SRAM_ESR_ACT, &esr_uohms);
			if (rc < 0) {
				pr_err("Error in getting esr_actual, rc=%d\n",
					rc);
				return rc;
			}
			chip->esr_actual = esr_uohms;

			rc = fg_get_sram_prop(fg, FG_SRAM_ESR_MDL, &esr_uohms);
			if (rc < 0) {
				pr_err("Error in getting esr_nominal, rc=%d\n",
					rc);
				chip->esr_actual = -EINVAL;
				return rc;
			}
			chip->esr_nominal = esr_uohms;

			fg_dbg(fg, FG_STATUS, "esr_actual: %d esr_nominal: %d\n",
				chip->esr_actual, chip->esr_nominal);

			if (fg->batt_psy)
				power_supply_changed(fg->batt_psy);
		}
	}

	return 0;
}

static int fg_gen4_update_maint_soc(struct fg_dev *fg)
{
	struct fg_gen4_chip *chip = container_of(fg, struct fg_gen4_chip, fg);
	int rc = 0, msoc;

	if (!chip->dt.linearize_soc)
		return 0;

	mutex_lock(&fg->charge_full_lock);
	if (fg->delta_soc <= 0)
		goto out;

	rc = fg_get_msoc(fg, &msoc);
	if (rc < 0) {
		pr_err("Error in getting msoc, rc=%d\n", rc);
		goto out;
	}

	if (msoc > fg->maint_soc) {
		/*
		 * When the monotonic SOC goes above maintenance SOC, we should
		 * stop showing the maintenance SOC.
		 */
		fg->delta_soc = 0;
		fg->maint_soc = 0;
	} else if (fg->maint_soc && msoc <= fg->last_msoc) {
		/* MSOC is decreasing. Decrease maintenance SOC as well */
		fg->maint_soc -= 1;
		if (!(msoc % 10)) {
			/*
			 * Reduce the maintenance SOC additionally by 1 whenever
			 * it crosses a SOC multiple of 10.
			 */
			fg->maint_soc -= 1;
			fg->delta_soc -= 1;
		}
	}

	fg_dbg(fg, FG_STATUS, "msoc: %d last_msoc: %d maint_soc: %d delta_soc: %d\n",
		msoc, fg->last_msoc, fg->maint_soc, fg->delta_soc);
	fg->last_msoc = msoc;
out:
	mutex_unlock(&fg->charge_full_lock);
	return rc;
}

static int fg_gen4_configure_full_soc(struct fg_dev *fg, int bsoc)
{
	int rc;
	u8 full_soc[2] = {0xFF, 0xFF}, buf[2];

	/*
	 * Once SOC masking condition is cleared, FULL_SOC and MONOTONIC_SOC
	 * needs to be updated to reflect the same. Write battery SOC to
	 * FULL_SOC and write a full value to MONOTONIC_SOC.
	 */
	fg_encode(fg->sp, FG_SRAM_FULL_SOC, bsoc, buf);
	rc = fg_sram_write(fg, fg->sp[FG_SRAM_FULL_SOC].addr_word,
			fg->sp[FG_SRAM_FULL_SOC].addr_byte, buf,
			fg->sp[FG_SRAM_FULL_SOC].len, FG_IMA_ATOMIC);
	if (rc < 0) {
		pr_err("failed to write full_soc rc=%d\n", rc);
		return rc;
	}

	rc = fg_sram_write(fg, fg->sp[FG_SRAM_MONOTONIC_SOC].addr_word,
			fg->sp[FG_SRAM_MONOTONIC_SOC].addr_byte, full_soc,
			fg->sp[FG_SRAM_MONOTONIC_SOC].len, FG_IMA_ATOMIC);
	if (rc < 0) {
		pr_err("failed to write monotonic_soc rc=%d\n", rc);
		return rc;
	}

	return 0;
}

static int fg_gen4_set_recharge_soc(struct fg_dev *fg, int recharge_soc)
{
	union power_supply_propval prop = {0, };
	int rc;

	if (recharge_soc < 0 || recharge_soc > FULL_CAPACITY || !fg->batt_psy)
		return 0;

	prop.intval = recharge_soc;
	rc = power_supply_set_property(fg->batt_psy,
		POWER_SUPPLY_PROP_RECHARGE_SOC, &prop);
	if (rc < 0) {
		pr_err("Error in setting recharge SOC, rc=%d\n", rc);
		return rc;
	}

	return 0;
}

static int fg_gen4_adjust_recharge_soc(struct fg_gen4_chip *chip)
{
	struct fg_dev *fg = &chip->fg;
	int rc, msoc, recharge_soc, new_recharge_soc = 0;
	bool recharge_soc_status;

	if (!chip->recharge_soc_thr)
		return 0;

	recharge_soc = chip->recharge_soc_thr;
	recharge_soc_status = fg->recharge_soc_adjusted;

	/*
	 * If the input is present and charging had been terminated, adjust
	 * the recharge SOC threshold based on the monotonic SOC at which
	 * the charge termination had happened.
	 */
	if (is_input_present(fg)) {
		if (fg->charge_done) {
			if (!fg->recharge_soc_adjusted) {
				/* Get raw monotonic SOC for calculation */
				rc = fg_get_msoc(fg, &msoc);
				if (rc < 0) {
					pr_err("Error in getting msoc, rc=%d\n",
						rc);
					return rc;
				}

				/* Adjust the recharge_soc threshold */
				new_recharge_soc = msoc - (FULL_CAPACITY -
								recharge_soc);
				fg->recharge_soc_adjusted = true;
			} else {
				/* adjusted already, do nothing */
				return 0;
			}
		} else {
			if (!fg->recharge_soc_adjusted)
				return 0;

			/*
			 * If we are here, then it means that recharge SOC
			 * had been adjusted already and it could be probably
			 * because of early termination. We shouldn't restore
			 * the original recharge SOC threshold if the health is
			 * not good, which means battery is in JEITA zone.
			 */
			if (fg->health != POWER_SUPPLY_HEALTH_GOOD)
				return 0;

			/* Restore the default value */
			new_recharge_soc = recharge_soc;
			fg->recharge_soc_adjusted = false;
		}
	} else {
		/* Restore the default value */
		new_recharge_soc = recharge_soc;
		fg->recharge_soc_adjusted = false;
	}

	if (recharge_soc_status == fg->recharge_soc_adjusted)
		return 0;

	rc = fg_gen4_set_recharge_soc(fg, new_recharge_soc);
	if (rc < 0) {
		fg->recharge_soc_adjusted = recharge_soc_status;
		pr_err("Couldn't set recharge SOC, rc=%d\n", rc);
		return rc;
	}

	fg_dbg(fg, FG_STATUS, "recharge soc set to %d\n", new_recharge_soc);
	return 0;
}

static int fg_gen4_charge_full_update(struct fg_dev *fg)
{
	struct fg_gen4_chip *chip = container_of(fg, struct fg_gen4_chip, fg);
	union power_supply_propval prop = {0, };
	int rc, msoc, bsoc, recharge_soc, msoc_raw;

	if (!chip->dt.hold_soc_while_full)
		return 0;

	if (!batt_psy_initialized(fg))
		return 0;

	mutex_lock(&fg->charge_full_lock);
	vote(fg->delta_bsoc_irq_en_votable, DELTA_BSOC_IRQ_VOTER,
		fg->charge_done, 0);
	rc = power_supply_get_property(fg->batt_psy,
		POWER_SUPPLY_PROP_RECHARGE_SOC, &prop);
	if (rc < 0) {
		pr_err("Error in getting recharge_soc, rc=%d\n", rc);
		goto out;
	}

	recharge_soc = prop.intval;
	recharge_soc = DIV_ROUND_CLOSEST(recharge_soc * FULL_SOC_RAW,
				FULL_CAPACITY);
	rc = fg_get_sram_prop(fg, FG_SRAM_BATT_SOC, &bsoc);
	if (rc < 0) {
		pr_err("Error in getting BATT_SOC, rc=%d\n", rc);
		goto out;
	}

	/* We need 2 most significant bytes here */
	bsoc = (u32)bsoc >> 16;
	rc = fg_get_msoc_raw(fg, &msoc_raw);
	if (rc < 0) {
		pr_err("Error in getting msoc_raw, rc=%d\n", rc);
		goto out;
	}
	msoc = DIV_ROUND_CLOSEST(msoc_raw * FULL_CAPACITY, FULL_SOC_RAW);

	fg_dbg(fg, FG_STATUS, "msoc: %d bsoc: %x health: %d status: %d full: %d\n",
		msoc, bsoc, fg->health, fg->charge_status,
		fg->charge_full);
	if (fg->charge_done && !fg->charge_full) {
		if (msoc >= 99 && fg->health == POWER_SUPPLY_HEALTH_GOOD) {
			fg_dbg(fg, FG_STATUS, "Setting charge_full to true\n");
			fg->charge_full = true;
		} else {
			fg_dbg(fg, FG_STATUS, "Terminated charging @ SOC%d\n",
				msoc);
		}
	} else if ((msoc_raw <= recharge_soc || !fg->charge_done)
			&& fg->charge_full) {
		if (chip->dt.linearize_soc) {
			fg->delta_soc = FULL_CAPACITY - msoc;

			/*
			 * We're spreading out the delta SOC over every 10%
			 * change in monotonic SOC. We cannot spread more than
			 * 9% in the range of 0-100 skipping the first 10%.
			 */
			if (fg->delta_soc > 9) {
				fg->delta_soc = 0;
				fg->maint_soc = 0;
			} else {
				fg->maint_soc = FULL_CAPACITY;
				fg->last_msoc = msoc;
			}
		}

		/*
		 * If charge_done is still set, wait for recharging or
		 * discharging to happen.
		 */
		if (fg->charge_done)
			goto out;

		rc = fg_gen4_configure_full_soc(fg, bsoc);
		if (rc < 0)
			goto out;

		fg->charge_full = false;
		fg_dbg(fg, FG_STATUS, "msoc_raw = %d bsoc: %d recharge_soc: %d delta_soc: %d\n",
			msoc_raw, bsoc >> 8, recharge_soc, fg->delta_soc);
	}

out:
	mutex_unlock(&fg->charge_full_lock);
	return rc;
}

static void fg_gen4_parallel_current_config(struct fg_gen4_chip *chip)
{
	struct fg_dev *fg = &chip->fg;
	bool input_present = is_input_present(fg), en;

	en = fg->charge_done ? false : input_present;

	vote(chip->parallel_current_en_votable, FG_PARALLEL_EN_VOTER, en, 0);
}

static int fg_gen4_esr_fcc_config(struct fg_gen4_chip *chip)
{
	struct fg_dev *fg = &chip->fg;
	union power_supply_propval prop = {0, };
	int rc;
	bool parallel_en = false, cp_en = false, qnovo_en, esr_fcc_ctrl_en;
	u8 val, mask;

	if (is_parallel_charger_available(fg)) {
		rc = power_supply_get_property(fg->parallel_psy,
			POWER_SUPPLY_PROP_CHARGING_ENABLED, &prop);
		if (rc < 0)
			pr_err_ratelimited("Error in reading charging_enabled from parallel_psy, rc=%d\n",
				rc);
		else
			parallel_en = prop.intval;
	}

	if (usb_psy_initialized(fg)) {
		rc = power_supply_get_property(fg->usb_psy,
			POWER_SUPPLY_PROP_SMB_EN_MODE, &prop);
		if (rc < 0) {
			pr_err("Couldn't read usb SMB_EN_MODE rc=%d\n", rc);
			return rc;
		}

		/*
		 * If SMB_EN_MODE is 1, then charge pump can get enabled for
		 * the charger inserted. However, whether the charge pump
		 * switching happens only if the conditions are met.
		 */
		cp_en = (prop.intval == 1);
	}

	qnovo_en = is_qnovo_en(fg);

	fg_dbg(fg, FG_POWER_SUPPLY, "chg_sts: %d par_en: %d cp_en: %d qnov_en: %d esr_fcc_ctrl_en: %d\n",
		fg->charge_status, parallel_en, cp_en, qnovo_en,
		chip->esr_fcc_ctrl_en);

	if (fg->charge_status == POWER_SUPPLY_STATUS_CHARGING &&
			(parallel_en || qnovo_en || cp_en)) {
		if (chip->esr_fcc_ctrl_en)
			return 0;

		/*
		 * When parallel charging or Qnovo or Charge pump is enabled,
		 * configure ESR FCC to 300mA to trigger an ESR pulse. Without
		 * this, FG can request the main charger to increase FCC when it
		 * is supposed to decrease it.
		 */
		val = GEN4_ESR_FCC_300MA << GEN4_ESR_FAST_CRG_IVAL_SHIFT |
			ESR_FAST_CRG_CTL_EN_BIT;
		esr_fcc_ctrl_en = true;
	} else {
		if (!chip->esr_fcc_ctrl_en)
			return 0;

		/*
		 * If we're here, then it means either the device is not in
		 * charging state or parallel charging / Qnovo / Charge pump is
		 * disabled. Disable ESR fast charge current control in SW.
		 */
		val = GEN4_ESR_FCC_1A << GEN4_ESR_FAST_CRG_IVAL_SHIFT;
		esr_fcc_ctrl_en = false;
	}

	mask = GEN4_ESR_FAST_CRG_IVAL_MASK | ESR_FAST_CRG_CTL_EN_BIT;
	rc = fg_masked_write(fg, BATT_INFO_ESR_FAST_CRG_CFG(fg), mask, val);
	if (rc < 0) {
		pr_err("Error in writing to %04x, rc=%d\n",
			BATT_INFO_ESR_FAST_CRG_CFG(fg), rc);
		return rc;
	}

	chip->esr_fcc_ctrl_en = esr_fcc_ctrl_en;
	fg_dbg(fg, FG_STATUS, "esr_fcc_ctrl_en set to %d\n",
		chip->esr_fcc_ctrl_en);
	return 0;
}

static int fg_gen4_configure_esr_cal_soc(struct fg_dev *fg, int soc_min,
					int soc_max)
{
	int rc;
	u8 buf[2];

	fg_encode(fg->sp, FG_SRAM_ESR_CAL_SOC_MIN, soc_min, buf);
	rc = fg_sram_write(fg, fg->sp[FG_SRAM_ESR_CAL_SOC_MIN].addr_word,
			fg->sp[FG_SRAM_ESR_CAL_SOC_MIN].addr_byte, buf,
			fg->sp[FG_SRAM_ESR_CAL_SOC_MIN].len, FG_IMA_DEFAULT);
	if (rc < 0) {
		pr_err("Error in writing ESR_CAL_SOC_MIN, rc=%d\n", rc);
		return rc;
	}

	fg_encode(fg->sp, FG_SRAM_ESR_CAL_SOC_MAX, soc_max, buf);
	rc = fg_sram_write(fg, fg->sp[FG_SRAM_ESR_CAL_SOC_MAX].addr_word,
			fg->sp[FG_SRAM_ESR_CAL_SOC_MAX].addr_byte, buf,
			fg->sp[FG_SRAM_ESR_CAL_SOC_MAX].len, FG_IMA_DEFAULT);
	if (rc < 0) {
		pr_err("Error in writing ESR_CAL_SOC_MAX, rc=%d\n", rc);
		return rc;
	}

	return 0;
}

static int fg_gen4_configure_esr_cal_temp(struct fg_dev *fg, int temp_min,
					int temp_max)
{
	int rc;
	u8 buf[2];

	fg_encode(fg->sp, FG_SRAM_ESR_CAL_TEMP_MIN, temp_min, buf);
	rc = fg_sram_write(fg, fg->sp[FG_SRAM_ESR_CAL_TEMP_MIN].addr_word,
			fg->sp[FG_SRAM_ESR_CAL_TEMP_MIN].addr_byte, buf,
			fg->sp[FG_SRAM_ESR_CAL_TEMP_MIN].len, FG_IMA_DEFAULT);
	if (rc < 0) {
		pr_err("Error in writing ESR_CAL_TEMP_MIN, rc=%d\n", rc);
		return rc;
	}

	fg_encode(fg->sp, FG_SRAM_ESR_CAL_TEMP_MAX, temp_max, buf);
	rc = fg_sram_write(fg, fg->sp[FG_SRAM_ESR_CAL_TEMP_MAX].addr_word,
			fg->sp[FG_SRAM_ESR_CAL_TEMP_MAX].addr_byte, buf,
			fg->sp[FG_SRAM_ESR_CAL_TEMP_MAX].len, FG_IMA_DEFAULT);
	if (rc < 0) {
		pr_err("Error in writing ESR_CAL_TEMP_MAX, rc=%d\n", rc);
		return rc;
	}

	return 0;
}

#define ESR_CAL_TEMP_MIN	-127
#define ESR_CAL_TEMP_MAX	127
static int fg_gen4_esr_fast_calib_config(struct fg_gen4_chip *chip, bool en)
{
	struct fg_dev *fg = &chip->fg;
	int rc, esr_timer_chg_init, esr_timer_chg_max, esr_timer_dischg_init,
		esr_timer_dischg_max, esr_fast_cal_ms, esr_cal_soc_min,
		esr_cal_soc_max, esr_cal_temp_min, esr_cal_temp_max;
	u8 val, mask;

	esr_timer_chg_init = esr_timer_chg_max = -EINVAL;
	esr_timer_dischg_init = esr_timer_dischg_max = -EINVAL;
	if (en) {
		esr_timer_chg_init = chip->dt.esr_timer_chg_fast[TIMER_RETRY];
		esr_timer_chg_max = chip->dt.esr_timer_chg_fast[TIMER_MAX];
		esr_timer_dischg_init =
				chip->dt.esr_timer_dischg_fast[TIMER_RETRY];
		esr_timer_dischg_max =
				chip->dt.esr_timer_dischg_fast[TIMER_MAX];

		esr_cal_soc_min = 0;
		esr_cal_soc_max = FULL_SOC_RAW;
		esr_cal_temp_min = ESR_CAL_TEMP_MIN;
		esr_cal_temp_max = ESR_CAL_TEMP_MAX;

		vote(chip->delta_esr_irq_en_votable, DELTA_ESR_IRQ_VOTER,
			true, 0);
		chip->esr_fast_calib_done = false;
	} else {
		chip->esr_fast_calib_done = true;

		esr_timer_chg_init = chip->dt.esr_timer_chg_slow[TIMER_RETRY];
		esr_timer_chg_max = chip->dt.esr_timer_chg_slow[TIMER_MAX];
		esr_timer_dischg_init =
				chip->dt.esr_timer_dischg_slow[TIMER_RETRY];
		esr_timer_dischg_max =
				chip->dt.esr_timer_dischg_slow[TIMER_MAX];

		esr_cal_soc_min = chip->dt.esr_cal_soc_thresh[0];
		esr_cal_soc_max = chip->dt.esr_cal_soc_thresh[1];
		esr_cal_temp_min = chip->dt.esr_cal_temp_thresh[0];
		esr_cal_temp_max = chip->dt.esr_cal_temp_thresh[1];

		vote(chip->delta_esr_irq_en_votable, DELTA_ESR_IRQ_VOTER,
			false, 0);
	}

	rc = fg_set_esr_timer(fg, esr_timer_chg_init, esr_timer_chg_max, true,
				FG_IMA_DEFAULT);
	if (rc < 0) {
		pr_err("Error in setting ESR charge timer, rc=%d\n",
			rc);
		return rc;
	}

	rc = fg_set_esr_timer(fg, esr_timer_dischg_init, esr_timer_dischg_max,
				false, FG_IMA_DEFAULT);
	if (rc < 0) {
		pr_err("Error in setting ESR discharge timer, rc=%d\n",
			rc);
		return rc;
	}

	rc = fg_gen4_configure_esr_cal_soc(fg, esr_cal_soc_min,
			esr_cal_soc_max);
	if (rc < 0) {
		pr_err("Error in configuring SOC thresholds, rc=%d\n",
			rc);
		return rc;
	}

	rc = fg_gen4_configure_esr_cal_temp(fg, esr_cal_temp_min,
			esr_cal_temp_max);
	if (rc < 0) {
		pr_err("Error in configuring temperature thresholds, rc=%d\n",
			rc);
		return rc;
	}

	/*
	 * Disable ESR discharging timer and ESR pulsing during
	 * discharging when ESR fast calibration is disabled. Otherwise, keep
	 * it enabled so that ESR pulses can happen during discharging.
	 */
	val = en ? BIT(6) | BIT(7) : 0;
	mask = BIT(6) | BIT(7);
	rc = fg_sram_masked_write(fg, SYS_CONFIG_WORD,
			SYS_CONFIG_OFFSET, mask, val, FG_IMA_DEFAULT);
	if (rc < 0) {
		pr_err("Error in writing SYS_CONFIG_WORD, rc=%d\n", rc);
		return rc;
	}

	if (en) {
		/* Set ESR fast calibration timer to 50 seconds as default */
		esr_fast_cal_ms = 50000;
		if (chip->dt.esr_timer_chg_fast > 0 &&
			chip->dt.delta_esr_disable_count > 0)
			esr_fast_cal_ms = 3 * chip->dt.delta_esr_disable_count *
				chip->dt.esr_timer_chg_fast[TIMER_MAX] * 1000;

		alarm_start_relative(&chip->esr_fast_cal_timer,
					ms_to_ktime(esr_fast_cal_ms));
	} else {
		alarm_cancel(&chip->esr_fast_cal_timer);
	}

	fg_dbg(fg, FG_STATUS, "%sabling ESR fast calibration\n",
		en ? "En" : "Dis");
	return 0;
}

/* All irq handlers below this */

static irqreturn_t fg_mem_attn_irq_handler(int irq, void *data)
{
	struct fg_dev *fg = data;
	struct fg_gen4_chip *chip = container_of(fg, struct fg_gen4_chip, fg);

	fg_dbg(fg, FG_IRQ, "irq %d triggered\n", irq);
	complete_all(&chip->mem_attn);

	return IRQ_HANDLED;
}

static irqreturn_t fg_mem_xcp_irq_handler(int irq, void *data)
{
	struct fg_dev *fg = data;
	u8 status;
	int rc;

	rc = fg_read(fg, MEM_IF_INT_RT_STS(fg), &status, 1);
	if (rc < 0) {
		pr_err("failed to read addr=0x%04x, rc=%d\n",
			MEM_IF_INT_RT_STS(fg), rc);
		return IRQ_HANDLED;
	}

	fg_dbg(fg, FG_IRQ, "irq %d triggered, status:%d\n", irq, status);

	mutex_lock(&fg->sram_rw_lock);
	rc = fg_clear_dma_errors_if_any(fg);
	if (rc < 0)
		pr_err("Error in clearing DMA error, rc=%d\n", rc);

	if (status & MEM_XCP_BIT) {
		rc = fg_clear_ima_errors_if_any(fg, true);
		if (rc < 0 && rc != -EAGAIN)
			pr_err("Error in checking IMA errors rc:%d\n", rc);
	}

	mutex_unlock(&fg->sram_rw_lock);
	return IRQ_HANDLED;
}

static irqreturn_t fg_delta_esr_irq_handler(int irq, void *data)
{
	struct fg_dev *fg = data;
	struct fg_gen4_chip *chip = container_of(fg, struct fg_gen4_chip, fg);
	int esr_mohms, rc;

	rc = fg_get_battery_resistance(fg, &esr_mohms);
	if (rc < 0)
		return IRQ_HANDLED;

	fg_dbg(fg, FG_IRQ, "irq %d triggered esr_mohms: %d\n", irq, esr_mohms);

	if (chip->esr_fast_calib) {
		vote(fg->awake_votable, ESR_CALIB, true, 0);
		schedule_work(&chip->esr_calib_work);
	}

	return IRQ_HANDLED;
}

static irqreturn_t fg_vbatt_low_irq_handler(int irq, void *data)
{
	struct fg_dev *fg = data;
	struct fg_gen4_chip *chip = container_of(fg, struct fg_gen4_chip, fg);
	int rc, vbatt_mv, msoc_raw;

	rc = fg_get_battery_voltage(fg, &vbatt_mv);
	if (rc < 0)
		return IRQ_HANDLED;

	vbatt_mv /= 1000;
	rc = fg_get_msoc_raw(fg, &msoc_raw);
	if (rc < 0)
		return IRQ_HANDLED;

	fg_dbg(fg, FG_IRQ, "irq %d triggered vbatt_mv: %d msoc_raw:%d\n", irq,
		vbatt_mv, msoc_raw);

	if (chip->dt.rapid_soc_dec_en && vbatt_mv < chip->dt.cutoff_volt_mv) {
		/*
		 * Set this flag so that slope limiter coefficient cannot be
		 * configured during rapid SOC decrease.
		 */
		chip->rapid_soc_dec_en = true;

		rc = fg_gen4_rapid_soc_config(chip, true);
		if (rc < 0)
			pr_err("Error in configuring for rapid SOC reduction rc:%d\n",
				rc);
	}

	if (batt_psy_initialized(fg))
		power_supply_changed(fg->batt_psy);

	return IRQ_HANDLED;
}

static irqreturn_t fg_batt_missing_irq_handler(int irq, void *data)
{
	struct fg_dev *fg = data;
	struct fg_gen4_chip *chip = container_of(fg, struct fg_gen4_chip, fg);
	u8 status;
	int rc;

	rc = fg_read(fg, ADC_RR_INT_RT_STS(fg), &status, 1);
	if (rc < 0) {
		pr_err("failed to read addr=0x%04x, rc=%d\n",
			ADC_RR_INT_RT_STS(fg), rc);
		return IRQ_HANDLED;
	}

	fg_dbg(fg, FG_IRQ, "irq %d triggered sts:%d\n", irq, status);
	fg->battery_missing = (status & ADC_RR_BT_MISS_BIT);

	if (fg->battery_missing) {
		fg->profile_available = false;
		fg->profile_load_status = PROFILE_NOT_LOADED;
		fg->soc_reporting_ready = false;
		fg->batt_id_ohms = -EINVAL;

		mutex_lock(&chip->ttf->lock);
		chip->ttf->step_chg_cfg_valid = false;
		chip->ttf->step_chg_num_params = 0;
		kfree(chip->ttf->step_chg_cfg);
		chip->ttf->step_chg_cfg = NULL;
		kfree(chip->ttf->step_chg_data);
		chip->ttf->step_chg_data = NULL;
		mutex_unlock(&chip->ttf->lock);
		cancel_delayed_work_sync(&chip->pl_enable_work);
		vote(fg->awake_votable, ESR_FCC_VOTER, false, 0);
		if (chip->pl_disable_votable)
			vote(chip->pl_disable_votable, ESR_FCC_VOTER, true, 0);
		if (chip->cp_disable_votable)
			vote(chip->cp_disable_votable, ESR_FCC_VOTER, true, 0);
		return IRQ_HANDLED;
	}

	clear_battery_profile(fg);
	schedule_delayed_work(&fg->profile_load_work, 0);

	if (fg->fg_psy)
		power_supply_changed(fg->fg_psy);

	return IRQ_HANDLED;
}

static irqreturn_t fg_batt_temp_irq_handler(int irq, void *data)
{
	struct fg_dev *fg = data;

	fg_dbg(fg, FG_IRQ, "irq %d triggered\n", irq);
	return IRQ_HANDLED;
}

static irqreturn_t fg_delta_batt_temp_irq_handler(int irq, void *data)
{
	struct fg_dev *fg = data;
	struct fg_gen4_chip *chip = container_of(fg, struct fg_gen4_chip, fg);
	int rc, batt_temp;

	rc = fg_gen4_get_battery_temp(fg, &batt_temp);
	if (rc < 0) {
		pr_err("Error in getting batt_temp\n");
		return IRQ_HANDLED;
	}

	fg_dbg(fg, FG_IRQ, "irq %d triggered batt_temp:%d\n", irq, batt_temp);

	rc = fg_gen4_slope_limit_config(chip, batt_temp);
	if (rc < 0)
		pr_err("Error in configuring slope limiter rc:%d\n", rc);

	rc = fg_gen4_adjust_ki_coeff_full_soc(chip, batt_temp);
	if (rc < 0)
		pr_err("Error in configuring ki_coeff_full_soc rc:%d\n", rc);

	if (abs(fg->last_batt_temp - batt_temp) > 30)
		pr_warn("Battery temperature last:%d current: %d\n",
			fg->last_batt_temp, batt_temp);

	if (fg->last_batt_temp != batt_temp)
		fg->last_batt_temp = batt_temp;

	if (batt_psy_initialized(fg))
		power_supply_changed(fg->batt_psy);

	fg_gen4_update_rslow_coeff(fg, batt_temp);
	return IRQ_HANDLED;
}

static irqreturn_t fg_soc_ready_irq_handler(int irq, void *data)
{
	struct fg_dev *fg = data;

	fg_dbg(fg, FG_IRQ, "irq %d triggered\n", irq);
	complete_all(&fg->soc_ready);
	return IRQ_HANDLED;
}

static irqreturn_t fg_soc_update_irq_handler(int irq, void *data)
{
	struct fg_dev *fg = data;

	fg_dbg(fg, FG_IRQ, "irq %d triggered\n", irq);
	complete_all(&fg->soc_update);
	return IRQ_HANDLED;
}

static irqreturn_t fg_delta_bsoc_irq_handler(int irq, void *data)
{
	struct fg_dev *fg = data;
	int rc;

	fg_dbg(fg, FG_IRQ, "irq %d triggered\n", irq);

	rc = fg_gen4_charge_full_update(fg);
	if (rc < 0)
		pr_err("Error in charge_full_update, rc=%d\n", rc);

	return IRQ_HANDLED;
}

static irqreturn_t fg_delta_msoc_irq_handler(int irq, void *data)
{
	struct fg_dev *fg = data;
	struct fg_gen4_chip *chip = container_of(fg, struct fg_gen4_chip, fg);
	int rc, batt_soc, batt_temp;
	bool input_present = is_input_present(fg);

	fg_dbg(fg, FG_IRQ, "irq %d triggered\n", irq);

	get_batt_psy_props(fg);

	rc = fg_get_sram_prop(fg, FG_SRAM_BATT_SOC, &batt_soc);
	if (rc < 0)
		pr_err("Failed to read battery soc rc: %d\n", rc);
	else
		cycle_count_update(chip->counter, (u32)batt_soc >> 24,
			fg->charge_status, fg->charge_done, input_present);

	rc = fg_gen4_get_battery_temp(fg, &batt_temp);
	if (rc < 0) {
		pr_err("Failed to read battery temp rc: %d\n", rc);
	} else {
		if (chip->cl->active)
			cap_learning_update(chip->cl, batt_temp, batt_soc,
				fg->charge_status, fg->charge_done,
				input_present, is_qnovo_en(fg));

		rc = fg_gen4_slope_limit_config(chip, batt_temp);
		if (rc < 0)
			pr_err("Error in configuring slope limiter rc:%d\n",
				rc);
	}

	rc = fg_gen4_charge_full_update(fg);
	if (rc < 0)
		pr_err("Error in charge_full_update, rc=%d\n", rc);

	rc = fg_gen4_esr_soh_update(fg);
	if (rc < 0)
		pr_err("Error in updating ESR for SOH, rc=%d\n", rc);

	rc = fg_gen4_update_maint_soc(fg);
	if (rc < 0)
		pr_err("Error in updating maint_soc, rc=%d\n", rc);

	rc = fg_gen4_adjust_ki_coeff_dischg(fg);
	if (rc < 0)
		pr_err("Error in adjusting ki_coeff_dischg, rc=%d\n", rc);

	/*
	 * If ESR fast calibration is done without a delta ESR interrupt, then
	 * it is possibly a failed attempt. In such cases, retry ESR fast
	 * calibration once again. This will get restored to normal config once
	 * a delta ESR interrupt fires or the timer expires.
	 */
	if (chip->esr_fast_calib && chip->esr_fast_calib_done &&
		!chip->delta_esr_count && !chip->esr_fast_calib_retry) {
		rc = fg_gen4_esr_fast_calib_config(chip, true);
		if (rc < 0)
			pr_err("Error in configuring esr_fast_calib, rc=%d\n",
				rc);
		else
			chip->esr_fast_calib_retry = true;
	}

	if (batt_psy_initialized(fg))
		power_supply_changed(fg->batt_psy);

	return IRQ_HANDLED;
}

static irqreturn_t fg_empty_soc_irq_handler(int irq, void *data)
{
	struct fg_dev *fg = data;

	fg_dbg(fg, FG_IRQ, "irq %d triggered\n", irq);
	if (batt_psy_initialized(fg))
		power_supply_changed(fg->batt_psy);

	return IRQ_HANDLED;
}

static irqreturn_t fg_soc_irq_handler(int irq, void *data)
{
	struct fg_dev *fg = data;

	fg_dbg(fg, FG_IRQ, "irq %d triggered\n", irq);
	return IRQ_HANDLED;
}

static irqreturn_t fg_dummy_irq_handler(int irq, void *data)
{
	pr_debug("irq %d triggered\n", irq);
	return IRQ_HANDLED;
}

static struct fg_irq_info fg_irqs[FG_GEN4_IRQ_MAX] = {
	/* BATT_SOC irqs */
	[MSOC_FULL_IRQ] = {
		.name		= "msoc-full",
		.handler	= fg_soc_irq_handler,
	},
	[MSOC_HIGH_IRQ] = {
		.name		= "msoc-high",
		.handler	= fg_soc_irq_handler,
		.wakeable	= true,
	},
	[MSOC_EMPTY_IRQ] = {
		.name		= "msoc-empty",
		.handler	= fg_empty_soc_irq_handler,
		.wakeable	= true,
	},
	[MSOC_LOW_IRQ] = {
		.name		= "msoc-low",
		.handler	= fg_soc_irq_handler,
		.wakeable	= true,
	},
	[MSOC_DELTA_IRQ] = {
		.name		= "msoc-delta",
		.handler	= fg_delta_msoc_irq_handler,
		.wakeable	= true,
	},
	[BSOC_DELTA_IRQ] = {
		.name		= "bsoc-delta",
		.handler	= fg_delta_bsoc_irq_handler,
		.wakeable	= true,
	},
	[SOC_READY_IRQ] = {
		.name		= "soc-ready",
		.handler	= fg_soc_ready_irq_handler,
		.wakeable	= true,
	},
	[SOC_UPDATE_IRQ] = {
		.name		= "soc-update",
		.handler	= fg_soc_update_irq_handler,
	},
	/* BATT_INFO irqs */
	[ESR_DELTA_IRQ] = {
		.name		= "esr-delta",
		.handler	= fg_delta_esr_irq_handler,
		.wakeable	= true,
	},
	[VBATT_LOW_IRQ] = {
		.name		= "vbatt-low",
		.handler	= fg_vbatt_low_irq_handler,
		.wakeable	= true,
	},
	[VBATT_PRED_DELTA_IRQ] = {
		.name		= "vbatt-pred-delta",
		.handler	= fg_dummy_irq_handler,
	},
	/* MEM_IF irqs */
	[MEM_ATTN_IRQ] = {
		.name		= "mem-attn",
		.handler	= fg_mem_attn_irq_handler,
<<<<<<< HEAD
=======
		.wakeable	= true,
>>>>>>> 0482853e
	},
	[DMA_GRANT_IRQ] = {
		.name		= "dma-grant",
		.handler	= fg_dummy_irq_handler,
		.wakeable	= true,
	},
	[MEM_XCP_IRQ] = {
		.name		= "ima-xcp",
		.handler	= fg_mem_xcp_irq_handler,
		.wakeable	= true,
	},
	[DMA_XCP_IRQ] = {
		.name		= "dma-xcp",
		.handler	= fg_dummy_irq_handler,
		.wakeable	= true,
	},
	[IMA_RDY_IRQ] = {
		.name		= "ima-rdy",
		.handler	= fg_dummy_irq_handler,
	},
	/* ADC_RR irqs */
	[BATT_TEMP_COLD_IRQ] = {
		.name		= "batt-temp-cold",
		.handler	= fg_batt_temp_irq_handler,
		.wakeable	= true,
	},
	[BATT_TEMP_HOT_IRQ] = {
		.name		= "batt-temp-hot",
		.handler	= fg_batt_temp_irq_handler,
		.wakeable	= true,
	},
	[BATT_TEMP_DELTA_IRQ] = {
		.name		= "batt-temp-delta",
		.handler	= fg_delta_batt_temp_irq_handler,
		.wakeable	= true,
	},
	[BATT_ID_IRQ] = {
		.name		= "batt-id",
		.handler	= fg_dummy_irq_handler,
	},
	[BATT_MISSING_IRQ] = {
		.name		= "batt-missing",
		.handler	= fg_batt_missing_irq_handler,
		.wakeable	= true,
	},
};

static bool is_batt_empty(struct fg_dev *fg)
{
	struct fg_gen4_chip *chip = container_of(fg, struct fg_gen4_chip, fg);
	u8 status;
	int rc, vbatt_uv, msoc;

	rc = fg_read(fg, BATT_SOC_INT_RT_STS(fg), &status, 1);
	if (rc < 0) {
		pr_err("failed to read addr=0x%04x, rc=%d\n",
			BATT_SOC_INT_RT_STS(fg), rc);
		return false;
	}

	if (!(status & MSOC_EMPTY_BIT))
		return false;

	rc = fg_get_battery_voltage(fg, &vbatt_uv);
	if (rc < 0) {
		pr_err("failed to get battery voltage, rc=%d\n", rc);
		return false;
	}

	rc = fg_get_msoc(fg, &msoc);
	if (!rc)
		pr_warn_ratelimited("batt_soc_rt_sts: %x vbatt: %d uV msoc:%d\n",
			status, vbatt_uv, msoc);

	return ((vbatt_uv < chip->dt.cutoff_volt_mv * 1000) ? true : false);
}

static enum alarmtimer_restart fg_esr_fast_cal_timer(struct alarm *alarm,
							ktime_t time)
{
	struct fg_gen4_chip *chip = container_of(alarm, struct fg_gen4_chip,
					esr_fast_cal_timer);
	struct fg_dev *fg = &chip->fg;

	if (!chip->esr_fast_calib_done) {
		fg_dbg(fg, FG_STATUS, "ESR fast calibration timer expired\n");

		/*
		 * We cannot vote for awake votable here as that takes
		 * a mutex lock and this is executed in an atomic context.
		 */
		pm_stay_awake(fg->dev);
		chip->esr_fast_cal_timer_expired = true;
		schedule_work(&chip->esr_calib_work);
	}

	return ALARMTIMER_NORESTART;
}

static void esr_calib_work(struct work_struct *work)
{
	struct fg_gen4_chip *chip = container_of(work, struct fg_gen4_chip,
				    esr_calib_work);
	struct fg_dev *fg = &chip->fg;
	int rc, fg_esr_meas_diff;
	s16 esr_raw, esr_char_raw, esr_delta, esr_meas_diff, esr_filtered;
	u8 buf[2];

	if (chip->delta_esr_count > chip->dt.delta_esr_disable_count ||
		chip->esr_fast_calib_done) {
		fg_dbg(fg, FG_STATUS, "delta_esr_count: %d esr_fast_calib_done:%d\n",
			chip->delta_esr_count, chip->esr_fast_calib_done);
		goto out;
	}

	/*
	 * If the number of delta ESR interrupts fired is more than the count
	 * to disable the interrupt OR ESR fast calibration timer is expired
	 * OR after one retry, disable ESR fast calibration.
	 */
	if ((chip->delta_esr_count >= chip->dt.delta_esr_disable_count) ||
		chip->esr_fast_cal_timer_expired ||
		(chip->esr_fast_calib_retry && chip->delta_esr_count > 0)) {
		rc = fg_gen4_esr_fast_calib_config(chip, false);
		if (rc < 0)
			pr_err("Error in configuring esr_fast_calib, rc=%d\n",
				rc);

		if (chip->esr_fast_cal_timer_expired) {
			pm_relax(fg->dev);
			chip->esr_fast_cal_timer_expired = false;
		}

		if (chip->esr_fast_calib_retry)
			chip->esr_fast_calib_retry = false;

		goto out;
	}

	rc = fg_sram_read(fg, ESR_WORD, ESR_OFFSET, buf, 2,
			FG_IMA_DEFAULT);
	if (rc < 0) {
		pr_err("Error in reading ESR, rc=%d\n", rc);
		goto out;
	}
	esr_raw = buf[1] << 8 | buf[0];

	rc = fg_sram_read(fg, ESR_CHAR_WORD, ESR_CHAR_OFFSET, buf, 2,
			FG_IMA_DEFAULT);
	if (rc < 0) {
		pr_err("Error in reading ESR_CHAR, rc=%d\n", rc);
		goto out;
	}
	esr_char_raw = buf[1] << 8 | buf[0];

	esr_meas_diff = esr_raw - esr_char_raw;

	rc = fg_sram_read(fg, ESR_DELTA_DISCHG_WORD, ESR_DELTA_DISCHG_OFFSET,
			buf, 2, FG_IMA_DEFAULT);
	if (rc < 0) {
		pr_err("Error in reading ESR_DELTA_DISCHG, rc=%d\n", rc);
		goto out;
	}
	esr_delta = buf[1] << 8 | buf[0];
	fg_dbg(fg, FG_STATUS, "esr_raw: 0x%x esr_char_raw: 0x%x esr_meas_diff: 0x%x esr_delta: 0x%x\n",
		esr_raw, esr_char_raw, esr_meas_diff, esr_delta);

	fg_esr_meas_diff = esr_delta - esr_meas_diff;
	esr_filtered = fg_esr_meas_diff >> chip->dt.esr_filter_factor;
	esr_delta = esr_delta - esr_filtered;

	/* Bound the limits */
	if (esr_delta > SHRT_MAX)
		esr_delta = SHRT_MAX;
	else if (esr_delta < SHRT_MIN)
		esr_delta = SHRT_MIN;

	fg_dbg(fg, FG_STATUS, "fg_esr_meas_diff: 0x%x esr_filt: 0x%x esr_delta_new: 0x%x\n",
		fg_esr_meas_diff, esr_filtered, esr_delta);

	buf[0] = esr_delta & 0xff;
	buf[1] = (esr_delta >> 8) & 0xff;
	rc = fg_sram_write(fg, ESR_DELTA_DISCHG_WORD, ESR_DELTA_DISCHG_OFFSET,
			buf, 2, FG_IMA_DEFAULT);
	if (rc < 0) {
		pr_err("Error in writing ESR_DELTA_DISCHG, rc=%d\n", rc);
		goto out;
	}

	rc = fg_sram_write(fg, ESR_DELTA_CHG_WORD, ESR_DELTA_CHG_OFFSET,
			buf, 2, FG_IMA_DEFAULT);
	if (rc < 0) {
		pr_err("Error in writing ESR_DELTA_CHG, rc=%d\n", rc);
		goto out;
	}

	chip->delta_esr_count++;
	fg_dbg(fg, FG_STATUS, "Wrote ESR delta [0x%x 0x%x]\n", buf[0], buf[1]);
out:
	vote(fg->awake_votable, ESR_CALIB, false, 0);
}

static void pl_current_en_work(struct work_struct *work)
{
	struct fg_gen4_chip *chip = container_of(work,
				struct fg_gen4_chip,
				pl_current_en_work.work);
	struct fg_dev *fg = &chip->fg;
	bool input_present = is_input_present(fg), en;

	en = fg->charge_done ? false : input_present;

	/*
	 * If mem_attn_irq is disabled and parallel summing current
	 * configuration needs to be modified, then enable mem_attn_irq and
	 * wait for 1 second before doing it.
	 */
	if (get_effective_result(chip->parallel_current_en_votable) != en &&
		!get_effective_result(chip->mem_attn_irq_en_votable)) {
		vote(chip->mem_attn_irq_en_votable, MEM_ATTN_IRQ_VOTER,
			true, 0);
		schedule_delayed_work(&chip->pl_current_en_work,
			msecs_to_jiffies(1000));
		return;
	}

	if (!get_effective_result(chip->mem_attn_irq_en_votable))
		return;

	vote(chip->parallel_current_en_votable, FG_PARALLEL_EN_VOTER, en, 0);
}

static void pl_enable_work(struct work_struct *work)
{
	struct fg_gen4_chip *chip = container_of(work,
				struct fg_gen4_chip,
				pl_enable_work.work);
	struct fg_dev *fg = &chip->fg;

	if (chip->pl_disable_votable)
		vote(chip->pl_disable_votable, ESR_FCC_VOTER, false, 0);
	if (chip->cp_disable_votable)
		vote(chip->cp_disable_votable, ESR_FCC_VOTER, false, 0);
	vote(fg->awake_votable, ESR_FCC_VOTER, false, 0);
}

static void status_change_work(struct work_struct *work)
{
	struct fg_dev *fg = container_of(work,
			struct fg_dev, status_change_work);
	struct fg_gen4_chip *chip = container_of(fg, struct fg_gen4_chip, fg);
	int rc, batt_soc, batt_temp;
	bool input_present, qnovo_en;

	if (fg->battery_missing) {
		pm_relax(fg->dev);
		return;
	}

	if (!chip->pl_disable_votable)
		chip->pl_disable_votable = find_votable("PL_DISABLE");

	if (!chip->cp_disable_votable)
		chip->cp_disable_votable = find_votable("CP_DISABLE");

	if (!batt_psy_initialized(fg)) {
		fg_dbg(fg, FG_STATUS, "Charger not available?!\n");
		goto out;
	}

	if (!fg->soc_reporting_ready) {
		fg_dbg(fg, FG_STATUS, "Profile load is not complete yet\n");
		goto out;
	}

	get_batt_psy_props(fg);

	rc = fg_get_sram_prop(fg, FG_SRAM_BATT_SOC, &batt_soc);
	if (rc < 0) {
		pr_err("Failed to read battery soc rc: %d\n", rc);
		goto out;
	}

	rc = fg_gen4_get_battery_temp(fg, &batt_temp);
	if (rc < 0) {
		pr_err("Failed to read battery temp rc: %d\n", rc);
		goto out;
	}

	input_present = is_input_present(fg);
	qnovo_en = is_qnovo_en(fg);
	cycle_count_update(chip->counter, (u32)batt_soc >> 24,
		fg->charge_status, fg->charge_done, input_present);

	if (fg->charge_status != fg->prev_charge_status)
		cap_learning_update(chip->cl, batt_temp, batt_soc,
			fg->charge_status, fg->charge_done, input_present,
			qnovo_en);

	rc = fg_gen4_charge_full_update(fg);
	if (rc < 0)
		pr_err("Error in charge_full_update, rc=%d\n", rc);

	rc = fg_gen4_slope_limit_config(chip, batt_temp);
	if (rc < 0)
		pr_err("Error in configuring slope limiter rc:%d\n", rc);

	rc = fg_gen4_adjust_ki_coeff_dischg(fg);
	if (rc < 0)
		pr_err("Error in adjusting ki_coeff_dischg, rc=%d\n", rc);

	rc = fg_gen4_adjust_ki_coeff_full_soc(chip, batt_temp);
	if (rc < 0)
		pr_err("Error in configuring ki_coeff_full_soc rc:%d\n", rc);

	rc = fg_gen4_adjust_recharge_soc(chip);
	if (rc < 0)
		pr_err("Error in adjusting recharge SOC, rc=%d\n", rc);

	rc = fg_gen4_esr_fcc_config(chip);
	if (rc < 0)
		pr_err("Error in adjusting FCC for ESR, rc=%d\n", rc);

<<<<<<< HEAD
	fg_gen4_parallel_current_config(chip);
=======
	schedule_delayed_work(&chip->pl_current_en_work, 0);
>>>>>>> 0482853e

	ttf_update(chip->ttf, input_present);
	fg->prev_charge_status = fg->charge_status;
out:
	fg_dbg(fg, FG_STATUS, "charge_status:%d charge_type:%d charge_done:%d\n",
		fg->charge_status, fg->charge_type, fg->charge_done);
	pm_relax(fg->dev);
}

static void sram_dump_work(struct work_struct *work)
{
	struct fg_dev *fg = container_of(work, struct fg_dev,
				    sram_dump_work.work);
	u8 buf[FG_SRAM_LEN];
	int rc;
	s64 timestamp_ms, quotient;
	s32 remainder;

	rc = fg_sram_read(fg, 0, 0, buf, FG_SRAM_LEN, FG_IMA_DEFAULT);
	if (rc < 0) {
		pr_err("Error in reading FG SRAM, rc:%d\n", rc);
		goto resched;
	}

	timestamp_ms = ktime_to_ms(ktime_get_boottime());
	quotient = div_s64_rem(timestamp_ms, 1000, &remainder);
	fg_dbg(fg, FG_STATUS, "SRAM Dump Started at %lld.%d\n",
		quotient, remainder);
	dump_sram(fg, buf, 0, FG_SRAM_LEN);
	timestamp_ms = ktime_to_ms(ktime_get_boottime());
	quotient = div_s64_rem(timestamp_ms, 1000, &remainder);
	fg_dbg(fg, FG_STATUS, "SRAM Dump done at %lld.%d\n",
		quotient, remainder);
resched:
	schedule_delayed_work(&fg->sram_dump_work,
			msecs_to_jiffies(fg_sram_dump_period_ms));
}

static int fg_sram_dump_sysfs(const char *val, const struct kernel_param *kp)
{
	int rc;
	struct power_supply *bms_psy;
	struct fg_gen4_chip *chip;
	struct fg_dev *fg;
	bool old_val = fg_sram_dump;

	rc = param_set_bool(val, kp);
	if (rc) {
		pr_err("Unable to set fg_sram_dump: %d\n", rc);
		return rc;
	}

	if (fg_sram_dump == old_val)
		return 0;

	bms_psy = power_supply_get_by_name("bms");
	if (!bms_psy) {
		pr_err("bms psy not found\n");
		return -ENODEV;
	}

	chip = power_supply_get_drvdata(bms_psy);
	fg = &chip->fg;

	power_supply_put(bms_psy);
	if (fg->battery_missing) {
		pr_warn("Battery is missing\n");
		return 0;
	}

	if (fg_sram_dump)
		schedule_delayed_work(&fg->sram_dump_work,
				msecs_to_jiffies(fg_sram_dump_period_ms));
	else
		cancel_delayed_work_sync(&fg->sram_dump_work);

	return 0;
}

static struct kernel_param_ops fg_sram_dump_ops = {
	.set = fg_sram_dump_sysfs,
	.get = param_get_bool,
};

module_param_cb(sram_dump_en, &fg_sram_dump_ops, &fg_sram_dump, 0644);

static int fg_restart_sysfs(const char *val, const struct kernel_param *kp)
{
	int rc;
	struct power_supply *bms_psy;
	struct fg_gen4_chip *chip;
	struct fg_dev *fg;

	rc = param_set_int(val, kp);
	if (rc) {
		pr_err("Unable to set fg_restart_mp: %d\n", rc);
		return rc;
	}

	if (fg_restart_mp != 1) {
		pr_err("Bad value %d\n", fg_restart_mp);
		return -EINVAL;
	}

	bms_psy = power_supply_get_by_name("bms");
	if (!bms_psy) {
		pr_err("bms psy not found\n");
		return 0;
	}

	chip = power_supply_get_drvdata(bms_psy);
	fg = &chip->fg;
	power_supply_put(bms_psy);
	rc = fg_restart(fg, SOC_READY_WAIT_TIME_MS);
	if (rc < 0) {
		pr_err("Error in restarting FG, rc=%d\n", rc);
		return rc;
	}

	pr_info("FG restart done\n");
	return rc;
}

static struct kernel_param_ops fg_restart_ops = {
	.set = fg_restart_sysfs,
	.get = param_get_int,
};

module_param_cb(restart, &fg_restart_ops, &fg_restart_mp, 0644);

static int fg_esr_fast_cal_sysfs(const char *val, const struct kernel_param *kp)
{
	int rc;
	struct power_supply *bms_psy;
	struct fg_gen4_chip *chip;
	bool old_val = fg_esr_fast_cal_en;

	rc = param_set_bool(val, kp);
	if (rc) {
		pr_err("Unable to set fg_sram_dump: %d\n", rc);
		return rc;
	}

	if (fg_esr_fast_cal_en == old_val)
		return 0;

	bms_psy = power_supply_get_by_name("bms");
	if (!bms_psy) {
		pr_err("bms psy not found\n");
		return -ENODEV;
	}

	chip = power_supply_get_drvdata(bms_psy);
	power_supply_put(bms_psy);

	if (!chip)
		return -ENODEV;

	if (fg_esr_fast_cal_en)
		chip->delta_esr_count = 0;

	rc = fg_gen4_esr_fast_calib_config(chip, fg_esr_fast_cal_en);
	if (rc < 0)
		return rc;

	return 0;
}

static struct kernel_param_ops fg_esr_cal_ops = {
	.set = fg_esr_fast_cal_sysfs,
	.get = param_get_bool,
};

module_param_cb(esr_fast_cal_en, &fg_esr_cal_ops, &fg_esr_fast_cal_en, 0644);

/* All power supply functions here */

static int fg_psy_get_property(struct power_supply *psy,
				       enum power_supply_property psp,
				       union power_supply_propval *pval)
{
	struct fg_gen4_chip *chip = power_supply_get_drvdata(psy);
	struct fg_dev *fg = &chip->fg;
	int rc = 0;
	int64_t temp;

	switch (psp) {
	case POWER_SUPPLY_PROP_CAPACITY:
		rc = fg_gen4_get_prop_capacity(fg, &pval->intval);
		break;
	case POWER_SUPPLY_PROP_CAPACITY_RAW:
		rc = fg_get_msoc_raw(fg, &pval->intval);
		break;
	case POWER_SUPPLY_PROP_VOLTAGE_NOW:
		if (fg->battery_missing)
			pval->intval = 3700000;
		else
			rc = fg_get_battery_voltage(fg, &pval->intval);
		break;
	case POWER_SUPPLY_PROP_CURRENT_NOW:
		rc = fg_get_battery_current(fg, &pval->intval);
		break;
	case POWER_SUPPLY_PROP_TEMP:
		rc = fg_gen4_get_battery_temp(fg, &pval->intval);
		break;
	case POWER_SUPPLY_PROP_RESISTANCE:
		rc = fg_get_battery_resistance(fg, &pval->intval);
		break;
	case POWER_SUPPLY_PROP_ESR_ACTUAL:
		pval->intval = chip->esr_actual;
		break;
	case POWER_SUPPLY_PROP_ESR_NOMINAL:
		pval->intval = chip->esr_nominal;
		break;
	case POWER_SUPPLY_PROP_VOLTAGE_OCV:
		rc = fg_get_sram_prop(fg, FG_SRAM_OCV, &pval->intval);
		break;
	case POWER_SUPPLY_PROP_RESISTANCE_ID:
		pval->intval = fg->batt_id_ohms;
		break;
	case POWER_SUPPLY_PROP_BATTERY_TYPE:
		pval->strval = fg_get_battery_type(fg);
		break;
	case POWER_SUPPLY_PROP_VOLTAGE_MAX_DESIGN:
		pval->intval = fg->bp.float_volt_uv;
		break;
	case POWER_SUPPLY_PROP_CHARGE_NOW_RAW:
		rc = fg_gen4_get_charge_raw(chip, &pval->intval);
		break;
	case POWER_SUPPLY_PROP_CHARGE_FULL:
		rc = fg_gen4_get_learned_capacity(chip, &temp);
		if (!rc)
			pval->intval = (int)temp;
		break;
	case POWER_SUPPLY_PROP_CHARGE_FULL_DESIGN:
		rc = fg_gen4_get_nominal_capacity(chip, &temp);
		if (!rc)
			pval->intval = (int)temp;
		break;
	case POWER_SUPPLY_PROP_CHARGE_COUNTER:
		rc = fg_gen4_get_charge_counter(chip, &pval->intval);
		break;
	case POWER_SUPPLY_PROP_CHARGE_COUNTER_SHADOW:
		rc = fg_gen4_get_charge_counter_shadow(chip, &pval->intval);
		break;
	case POWER_SUPPLY_PROP_CYCLE_COUNT:
		rc = get_cycle_count(chip->counter, &pval->intval);
		break;
	case POWER_SUPPLY_PROP_CYCLE_COUNTS:
		rc = get_cycle_counts(chip->counter, &pval->strval);
		if (rc < 0)
			pval->strval = NULL;
		break;
	case POWER_SUPPLY_PROP_SOC_REPORTING_READY:
		pval->intval = fg->soc_reporting_ready;
		break;
	case POWER_SUPPLY_PROP_SOH:
		pval->intval = chip->soh;
		break;
	case POWER_SUPPLY_PROP_DEBUG_BATTERY:
		pval->intval = is_debug_batt_id(fg);
		break;
	case POWER_SUPPLY_PROP_CONSTANT_CHARGE_VOLTAGE:
		rc = fg_get_sram_prop(fg, FG_SRAM_VBATT_FULL, &pval->intval);
		break;
	case POWER_SUPPLY_PROP_TIME_TO_FULL_AVG:
		rc = ttf_get_time_to_full(chip->ttf, &pval->intval);
		break;
	case POWER_SUPPLY_PROP_TIME_TO_EMPTY_AVG:
		rc = ttf_get_time_to_empty(chip->ttf, &pval->intval);
		break;
	case POWER_SUPPLY_PROP_CC_STEP:
		if ((chip->ttf->cc_step.sel >= 0) &&
				(chip->ttf->cc_step.sel < MAX_CC_STEPS)) {
			pval->intval =
				chip->ttf->cc_step.arr[chip->ttf->cc_step.sel];
		} else {
			pr_err("cc_step_sel is out of bounds [0, %d]\n",
				chip->ttf->cc_step.sel);
			return -EINVAL;
		}
		break;
	case POWER_SUPPLY_PROP_CC_STEP_SEL:
		pval->intval = chip->ttf->cc_step.sel;
		break;
	default:
		pr_err("unsupported property %d\n", psp);
		rc = -EINVAL;
		break;
	}

	if (rc < 0)
		return -ENODATA;

	return 0;
}

static int fg_psy_set_property(struct power_supply *psy,
				  enum power_supply_property psp,
				  const union power_supply_propval *pval)
{
	struct fg_gen4_chip *chip = power_supply_get_drvdata(psy);
	int rc = 0;

	switch (psp) {
	case POWER_SUPPLY_PROP_CHARGE_FULL:
		if (chip->cl->active) {
			pr_warn("Capacity learning active!\n");
			return 0;
		}
		if (pval->intval <= 0 || pval->intval > chip->cl->nom_cap_uah) {
			pr_err("charge_full is out of bounds\n");
			return -EINVAL;
		}
		mutex_lock(&chip->cl->lock);
		rc = fg_gen4_store_learned_capacity(chip, pval->intval);
		if (!rc)
			chip->cl->learned_cap_uah = pval->intval;
		mutex_unlock(&chip->cl->lock);
		break;
	case POWER_SUPPLY_PROP_CC_STEP:
		if ((chip->ttf->cc_step.sel >= 0) &&
				(chip->ttf->cc_step.sel < MAX_CC_STEPS)) {
			chip->ttf->cc_step.arr[chip->ttf->cc_step.sel] =
								pval->intval;
		} else {
			pr_err("cc_step_sel is out of bounds [0, %d]\n",
				chip->ttf->cc_step.sel);
			return -EINVAL;
		}
		break;
	case POWER_SUPPLY_PROP_CC_STEP_SEL:
		if ((pval->intval >= 0) && (pval->intval < MAX_CC_STEPS)) {
			chip->ttf->cc_step.sel = pval->intval;
		} else {
			pr_err("cc_step_sel is out of bounds [0, %d]\n",
				pval->intval);
			return -EINVAL;
		}
		break;
	case POWER_SUPPLY_PROP_ESR_ACTUAL:
		chip->esr_actual = pval->intval;
		break;
	case POWER_SUPPLY_PROP_ESR_NOMINAL:
		chip->esr_nominal = pval->intval;
		break;
	case POWER_SUPPLY_PROP_SOH:
		chip->soh = pval->intval;
		break;
	default:
		break;
	}

	return rc;
}

static int fg_property_is_writeable(struct power_supply *psy,
						enum power_supply_property psp)
{
	switch (psp) {
	case POWER_SUPPLY_PROP_CHARGE_FULL:
	case POWER_SUPPLY_PROP_CC_STEP:
	case POWER_SUPPLY_PROP_CC_STEP_SEL:
	case POWER_SUPPLY_PROP_ESR_ACTUAL:
	case POWER_SUPPLY_PROP_ESR_NOMINAL:
	case POWER_SUPPLY_PROP_SOH:
		return 1;
	default:
		break;
	}

	return 0;
}

static enum power_supply_property fg_psy_props[] = {
	POWER_SUPPLY_PROP_CAPACITY,
	POWER_SUPPLY_PROP_CAPACITY_RAW,
	POWER_SUPPLY_PROP_TEMP,
	POWER_SUPPLY_PROP_VOLTAGE_NOW,
	POWER_SUPPLY_PROP_VOLTAGE_OCV,
	POWER_SUPPLY_PROP_CURRENT_NOW,
	POWER_SUPPLY_PROP_RESISTANCE_ID,
	POWER_SUPPLY_PROP_RESISTANCE,
	POWER_SUPPLY_PROP_ESR_ACTUAL,
	POWER_SUPPLY_PROP_ESR_NOMINAL,
	POWER_SUPPLY_PROP_BATTERY_TYPE,
	POWER_SUPPLY_PROP_CHARGE_FULL_DESIGN,
	POWER_SUPPLY_PROP_VOLTAGE_MAX_DESIGN,
	POWER_SUPPLY_PROP_CHARGE_NOW_RAW,
	POWER_SUPPLY_PROP_CHARGE_FULL,
	POWER_SUPPLY_PROP_CHARGE_COUNTER,
	POWER_SUPPLY_PROP_CHARGE_COUNTER_SHADOW,
	POWER_SUPPLY_PROP_CYCLE_COUNTS,
	POWER_SUPPLY_PROP_SOC_REPORTING_READY,
	POWER_SUPPLY_PROP_SOH,
	POWER_SUPPLY_PROP_DEBUG_BATTERY,
	POWER_SUPPLY_PROP_CONSTANT_CHARGE_VOLTAGE,
	POWER_SUPPLY_PROP_TIME_TO_FULL_AVG,
	POWER_SUPPLY_PROP_TIME_TO_EMPTY_AVG,
	POWER_SUPPLY_PROP_CC_STEP,
	POWER_SUPPLY_PROP_CC_STEP_SEL,
};

static const struct power_supply_desc fg_psy_desc = {
	.name = "bms",
	.type = POWER_SUPPLY_TYPE_BMS,
	.properties = fg_psy_props,
	.num_properties = ARRAY_SIZE(fg_psy_props),
	.get_property = fg_psy_get_property,
	.set_property = fg_psy_set_property,
	.property_is_writeable = fg_property_is_writeable,
};

/* All callback functions below */

static int fg_notifier_cb(struct notifier_block *nb,
		unsigned long event, void *data)
{
	struct power_supply *psy = data;
	struct fg_dev *fg = container_of(nb, struct fg_dev, nb);

	if (event != PSY_EVENT_PROP_CHANGED)
		return NOTIFY_OK;

	if (work_pending(&fg->status_change_work))
		return NOTIFY_OK;

	if ((strcmp(psy->desc->name, "battery") == 0)
		|| (strcmp(psy->desc->name, "parallel") == 0)
		|| (strcmp(psy->desc->name, "usb") == 0)) {
		/*
		 * We cannot vote for awake votable here as that takes
		 * a mutex lock and this is executed in an atomic context.
		 */
		pm_stay_awake(fg->dev);
		schedule_work(&fg->status_change_work);
	}

	return NOTIFY_OK;
}

static int fg_awake_cb(struct votable *votable, void *data, int awake,
			const char *client)
{
	struct fg_dev *fg = data;

	if (awake)
		pm_stay_awake(fg->dev);
	else
		pm_relax(fg->dev);

	pr_debug("client: %s awake: %d\n", client, awake);
	return 0;
}

static int fg_gen4_ttf_awake_voter(void *data, bool val)
{
	struct fg_gen4_chip *chip = data;
	struct fg_dev *fg = &chip->fg;

	if (!chip)
		return -ENODEV;

	if (fg->battery_missing ||
		fg->profile_load_status == PROFILE_NOT_LOADED)
		return -EPERM;

	vote(fg->awake_votable, TTF_AWAKE_VOTER, val, 0);
	return 0;
}

static int fg_wait_for_mem_attn(struct fg_gen4_chip *chip)
{
	struct fg_dev *fg = &chip->fg;
	int rc, retries = 2;
	ktime_t now;
	s64 time_us;

	reinit_completion(&chip->mem_attn);
	now = ktime_get();

	while (retries--) {
		/* Wait for MEM_ATTN completion */
		rc = wait_for_completion_interruptible_timeout(
			&chip->mem_attn, msecs_to_jiffies(1000));
		if (rc > 0) {
			rc = 0;
			break;
		} else if (!rc) {
			rc = -ETIMEDOUT;
		}
	}

	time_us = ktime_us_delta(ktime_get(), now);
	if (rc < 0)
		pr_err("wait for mem_attn timed out rc=%d\n", rc);

	fg_dbg(fg, FG_STATUS, "mem_attn wait time: %lld us\n", time_us);
	return rc;
}

static int fg_parallel_current_en_cb(struct votable *votable, void *data,
					int enable, const char *client)
{
	struct fg_dev *fg = data;
	struct fg_gen4_chip *chip = container_of(fg, struct fg_gen4_chip, fg);
	int rc;
	u8 val, mask;

	/* Wait for MEM_ATTN interrupt */
	rc = fg_wait_for_mem_attn(chip);
	if (rc < 0)
		return rc;

	val = enable ? SMB_MEASURE_EN_BIT : 0;
	mask = SMB_MEASURE_EN_BIT;
	rc = fg_masked_write(fg, BATT_INFO_FG_CNV_CHAR_CFG(fg), mask, val);
	if (rc < 0)
		pr_err("Error in writing to 0x%04x, rc=%d\n",
			BATT_INFO_FG_CNV_CHAR_CFG(fg), rc);

	fg_dbg(fg, FG_STATUS, "Parallel current summing: %d\n", enable);
<<<<<<< HEAD
=======

	vote(chip->mem_attn_irq_en_votable, MEM_ATTN_IRQ_VOTER, false, 0);
>>>>>>> 0482853e
	return rc;
}

static int fg_delta_bsoc_irq_en_cb(struct votable *votable, void *data,
					int enable, const char *client)
{
	struct fg_dev *fg = data;

	if (!fg->irqs[BSOC_DELTA_IRQ].irq)
		return 0;

	if (enable) {
		enable_irq(fg->irqs[BSOC_DELTA_IRQ].irq);
		enable_irq_wake(fg->irqs[BSOC_DELTA_IRQ].irq);
	} else {
		disable_irq_wake(fg->irqs[BSOC_DELTA_IRQ].irq);
		disable_irq_nosync(fg->irqs[BSOC_DELTA_IRQ].irq);
	}

	return 0;
}

static int fg_gen4_delta_esr_irq_en_cb(struct votable *votable, void *data,
					int enable, const char *client)
{
	struct fg_dev *fg = data;

	if (!fg->irqs[ESR_DELTA_IRQ].irq)
		return 0;

	if (enable) {
		enable_irq(fg->irqs[ESR_DELTA_IRQ].irq);
		enable_irq_wake(fg->irqs[ESR_DELTA_IRQ].irq);
	} else {
		disable_irq_wake(fg->irqs[ESR_DELTA_IRQ].irq);
		disable_irq_nosync(fg->irqs[ESR_DELTA_IRQ].irq);
	}

	return 0;
}

static int fg_gen4_mem_attn_irq_en_cb(struct votable *votable, void *data,
					int enable, const char *client)
{
	struct fg_dev *fg = data;

	if (!fg->irqs[MEM_ATTN_IRQ].irq)
		return 0;

	if (enable) {
		enable_irq(fg->irqs[MEM_ATTN_IRQ].irq);
		enable_irq_wake(fg->irqs[MEM_ATTN_IRQ].irq);
	} else {
		disable_irq_wake(fg->irqs[MEM_ATTN_IRQ].irq);
		disable_irq_nosync(fg->irqs[MEM_ATTN_IRQ].irq);
	}

	fg_dbg(fg, FG_STATUS, "%sabled mem_attn irq\n", enable ? "en" : "dis");
	return 0;
}

/* All init functions below this */

static int fg_alg_init(struct fg_gen4_chip *chip)
{
	struct fg_dev *fg = &chip->fg;
	struct cycle_counter *counter;
	struct cap_learning *cl;
	struct ttf *ttf;
	int rc;

	counter = devm_kzalloc(fg->dev, sizeof(*counter), GFP_KERNEL);
	if (!counter)
		return -ENOMEM;

	counter->restore_count = fg_gen4_restore_count;
	counter->store_count = fg_gen4_store_count;
	counter->data = chip;

	rc = cycle_count_init(counter);
	if (rc < 0) {
		dev_err(fg->dev, "Error in initializing cycle counter, rc:%d\n",
			rc);
		counter->data = NULL;
		devm_kfree(fg->dev, counter);
		return rc;
	}

	chip->counter = counter;

	cl = devm_kzalloc(fg->dev, sizeof(*cl), GFP_KERNEL);
	if (!cl)
		return -ENOMEM;

	cl->cc_soc_max = CC_SOC_30BIT;
	cl->get_cc_soc = fg_gen4_get_cc_soc_sw;
	cl->prime_cc_soc = fg_gen4_prime_cc_soc_sw;
	cl->get_learned_capacity = fg_gen4_get_learned_capacity;
	cl->store_learned_capacity = fg_gen4_store_learned_capacity;
	cl->data = chip;

	rc = cap_learning_init(cl);
	if (rc < 0) {
		dev_err(fg->dev, "Error in initializing capacity learning, rc:%d\n",
			rc);
		counter->data = NULL;
		cl->data = NULL;
		devm_kfree(fg->dev, counter);
		devm_kfree(fg->dev, cl);
		return rc;
	}

	chip->cl = cl;

	ttf = devm_kzalloc(fg->dev, sizeof(*ttf), GFP_KERNEL);
	if (!ttf)
		return -ENOMEM;

	ttf->get_ttf_param = fg_gen4_get_ttf_param;
	ttf->awake_voter = fg_gen4_ttf_awake_voter;
	ttf->iterm_delta = 0;
	ttf->data = chip;

	rc = ttf_tte_init(ttf);
	if (rc < 0) {
		dev_err(fg->dev, "Error in initializing ttf, rc:%d\n", rc);
		ttf->data = NULL;
		counter->data = NULL;
		cl->data = NULL;
		devm_kfree(fg->dev, ttf);
		devm_kfree(fg->dev, counter);
		devm_kfree(fg->dev, cl);
		return rc;
	}

	chip->ttf = ttf;

	return 0;
}

#define BATT_TEMP_HYST_MASK	GENMASK(3, 0)
#define BATT_TEMP_DELTA_MASK	GENMASK(7, 4)
#define BATT_TEMP_DELTA_SHIFT	4
static int fg_gen4_hw_init(struct fg_gen4_chip *chip)
{
	struct fg_dev *fg = &chip->fg;
	int rc;
	u8 buf[4], val, mask;

	rc = fg_read(fg, ADC_RR_INT_RT_STS(fg), &val, 1);
	if (rc < 0) {
		pr_err("failed to read addr=0x%04x, rc=%d\n",
			ADC_RR_INT_RT_STS(fg), rc);
		return rc;
	}
	fg->battery_missing = (val & ADC_RR_BT_MISS_BIT);

	if (fg->battery_missing) {
		pr_warn("Not initializing FG because of battery missing\n");
		return 0;
	}

	fg_encode(fg->sp, FG_SRAM_CUTOFF_VOLT, chip->dt.cutoff_volt_mv, buf);
	rc = fg_sram_write(fg, fg->sp[FG_SRAM_CUTOFF_VOLT].addr_word,
			fg->sp[FG_SRAM_CUTOFF_VOLT].addr_byte, buf,
			fg->sp[FG_SRAM_CUTOFF_VOLT].len, FG_IMA_DEFAULT);
	if (rc < 0) {
		pr_err("Error in writing cutoff_volt, rc=%d\n", rc);
		return rc;
	}

	rc = fg_gen4_configure_cutoff_current(fg, chip->dt.cutoff_curr_ma);
	if (rc < 0)
		return rc;

	fg_encode(fg->sp, FG_SRAM_SYS_TERM_CURR, chip->dt.sys_term_curr_ma,
		buf);
	rc = fg_sram_write(fg, fg->sp[FG_SRAM_SYS_TERM_CURR].addr_word,
			fg->sp[FG_SRAM_SYS_TERM_CURR].addr_byte, buf,
			fg->sp[FG_SRAM_SYS_TERM_CURR].len, FG_IMA_DEFAULT);
	if (rc < 0) {
		pr_err("Error in writing sys_term_curr, rc=%d\n", rc);
		return rc;
	}

	if (chip->dt.empty_volt_mv > 0) {
		fg_encode(fg->sp, FG_SRAM_VBATT_LOW,
			chip->dt.empty_volt_mv, buf);
		rc = fg_sram_write(fg, fg->sp[FG_SRAM_VBATT_LOW].addr_word,
				fg->sp[FG_SRAM_VBATT_LOW].addr_byte, buf,
				fg->sp[FG_SRAM_VBATT_LOW].len,
				FG_IMA_DEFAULT);
		if (rc < 0) {
			pr_err("Error in writing empty_volt_mv, rc=%d\n", rc);
			return rc;
		}
	}

	if (chip->dt.delta_soc_thr > 0 && chip->dt.delta_soc_thr < 100) {
		fg_encode(fg->sp, FG_SRAM_DELTA_MSOC_THR,
			chip->dt.delta_soc_thr, buf);
		rc = fg_sram_write(fg,
				fg->sp[FG_SRAM_DELTA_MSOC_THR].addr_word,
				fg->sp[FG_SRAM_DELTA_MSOC_THR].addr_byte,
				buf, fg->sp[FG_SRAM_DELTA_MSOC_THR].len,
				FG_IMA_DEFAULT);
		if (rc < 0) {
			pr_err("Error in writing delta_msoc_thr, rc=%d\n", rc);
			return rc;
		}

		fg_encode(fg->sp, FG_SRAM_DELTA_BSOC_THR,
			chip->dt.delta_soc_thr, buf);
		rc = fg_sram_write(fg,
				fg->sp[FG_SRAM_DELTA_BSOC_THR].addr_word,
				fg->sp[FG_SRAM_DELTA_BSOC_THR].addr_byte,
				buf, fg->sp[FG_SRAM_DELTA_BSOC_THR].len,
				FG_IMA_DEFAULT);
		if (rc < 0) {
			pr_err("Error in writing delta_bsoc_thr, rc=%d\n", rc);
			return rc;
		}
	}

	if (chip->dt.batt_temp_cold_thresh != -EINVAL) {
		fg_encode(fg->sp, FG_SRAM_BATT_TEMP_COLD,
			chip->dt.batt_temp_cold_thresh, buf);
		rc = fg_sram_write(fg, fg->sp[FG_SRAM_BATT_TEMP_COLD].addr_word,
				fg->sp[FG_SRAM_BATT_TEMP_COLD].addr_byte, buf,
				fg->sp[FG_SRAM_BATT_TEMP_COLD].len,
				FG_IMA_DEFAULT);
		if (rc < 0) {
			pr_err("Error in writing batt_temp_cold_thresh, rc=%d\n",
				rc);
			return rc;
		}
	}

	if (chip->dt.batt_temp_hot_thresh != -EINVAL) {
		fg_encode(fg->sp, FG_SRAM_BATT_TEMP_HOT,
			chip->dt.batt_temp_hot_thresh, buf);
		rc = fg_sram_write(fg, fg->sp[FG_SRAM_BATT_TEMP_HOT].addr_word,
				fg->sp[FG_SRAM_BATT_TEMP_HOT].addr_byte, buf,
				fg->sp[FG_SRAM_BATT_TEMP_HOT].len,
				FG_IMA_DEFAULT);
		if (rc < 0) {
			pr_err("Error in writing batt_temp_hot_thresh, rc=%d\n",
				rc);
			return rc;
		}
	}

	if (chip->dt.batt_temp_hyst != -EINVAL) {
		if (chip->dt.batt_temp_cold_thresh != -EINVAL &&
			chip->dt.batt_temp_hot_thresh != -EINVAL) {
			val = chip->dt.batt_temp_hyst & BATT_TEMP_HYST_MASK;
			mask = BATT_TEMP_HYST_MASK;
			rc = fg_sram_masked_write(fg, BATT_TEMP_CONFIG2_WORD,
					BATT_TEMP_HYST_DELTA_OFFSET, mask, val,
					FG_IMA_DEFAULT);
			if (rc < 0) {
				pr_err("Error in writing batt_temp_hyst, rc=%d\n",
					rc);
				return rc;
			}
		}
	}

	if (chip->dt.batt_temp_delta != -EINVAL) {
		val = (chip->dt.batt_temp_delta << BATT_TEMP_DELTA_SHIFT)
				& BATT_TEMP_DELTA_MASK;
		mask = BATT_TEMP_DELTA_MASK;
		rc = fg_sram_masked_write(fg, BATT_TEMP_CONFIG2_WORD,
				BATT_TEMP_HYST_DELTA_OFFSET, mask, val,
				FG_IMA_DEFAULT);
		if (rc < 0) {
			pr_err("Error in writing batt_temp_delta, rc=%d\n", rc);
			return rc;
		}
	}

	fg_encode(fg->sp, FG_SRAM_ESR_PULSE_THRESH,
		chip->dt.esr_pulse_thresh_ma, buf);
	rc = fg_sram_write(fg, fg->sp[FG_SRAM_ESR_PULSE_THRESH].addr_word,
			fg->sp[FG_SRAM_ESR_PULSE_THRESH].addr_byte, buf,
			fg->sp[FG_SRAM_ESR_PULSE_THRESH].len, FG_IMA_DEFAULT);
	if (rc < 0) {
		pr_err("Error in writing esr_pulse_thresh_ma, rc=%d\n", rc);
		return rc;
	}

	get_esr_meas_current(chip->dt.esr_meas_curr_ma, &val);
	rc = fg_masked_write(fg, BATT_INFO_ESR_PULL_DN_CFG(fg),
			ESR_PULL_DOWN_IVAL_MASK, val);
	if (rc < 0) {
		pr_err("Error in writing esr_meas_curr_ma, rc=%d\n", rc);
		return rc;
	}

	if (is_debug_batt_id(fg)) {
		val = ESR_NO_PULL_DOWN;
		rc = fg_masked_write(fg, BATT_INFO_ESR_PULL_DN_CFG(fg),
			ESR_PULL_DOWN_MODE_MASK, val);
		if (rc < 0) {
			pr_err("Error in writing esr_pull_down, rc=%d\n", rc);
			return rc;
		}
	}

	if (chip->dt.rconn_uohms) {
		/*
		 * Read back Rconn to see if it's already configured. If it is
		 * a non-zero value, then skip configuring it.
		 */
		rc = fg_sram_read(fg, RCONN_WORD, RCONN_OFFSET, buf, 2,
				FG_IMA_DEFAULT);
		if (rc < 0) {
			pr_err("Error reading Rconn, rc=%d\n", rc);
			return rc;
		}

		if (!buf[0] && !buf[1]) {
			/* Rconn has same encoding as ESR */
			fg_encode(fg->sp, FG_SRAM_ESR, chip->dt.rconn_uohms,
				buf);
			rc = fg_sram_write(fg, RCONN_WORD, RCONN_OFFSET, buf, 2,
					FG_IMA_DEFAULT);
			if (rc < 0) {
				pr_err("Error writing Rconn, rc=%d\n", rc);
				return rc;
			}
		} else {
			pr_debug("Skipping configuring Rconn [0x%x 0x%x]\n",
				buf[0], buf[1]);
		}
	}

	if (chip->dt.ki_coeff_low_chg != -EINVAL) {
		fg_encode(fg->sp, FG_SRAM_KI_COEFF_LOW_CHG,
			chip->dt.ki_coeff_low_chg, &val);
		rc = fg_sram_write(fg,
			fg->sp[FG_SRAM_KI_COEFF_LOW_CHG].addr_word,
			fg->sp[FG_SRAM_KI_COEFF_LOW_CHG].addr_byte, &val,
			fg->sp[FG_SRAM_KI_COEFF_LOW_CHG].len,
			FG_IMA_DEFAULT);
		if (rc < 0) {
			pr_err("Error in writing ki_coeff_low_chg, rc=%d\n",
				rc);
			return rc;
		}
	}

	if (chip->dt.ki_coeff_med_chg != -EINVAL) {
		fg_encode(fg->sp, FG_SRAM_KI_COEFF_MED_CHG,
			chip->dt.ki_coeff_med_chg, &val);
		rc = fg_sram_write(fg,
			fg->sp[FG_SRAM_KI_COEFF_MED_CHG].addr_word,
			fg->sp[FG_SRAM_KI_COEFF_MED_CHG].addr_byte, &val,
			fg->sp[FG_SRAM_KI_COEFF_MED_CHG].len,
			FG_IMA_DEFAULT);
		if (rc < 0) {
			pr_err("Error in writing ki_coeff_med_chg, rc=%d\n",
				rc);
			return rc;
		}
	}

	if (chip->dt.ki_coeff_hi_chg != -EINVAL) {
		fg_encode(fg->sp, FG_SRAM_KI_COEFF_HI_CHG,
			chip->dt.ki_coeff_hi_chg, &val);
		rc = fg_sram_write(fg,
			fg->sp[FG_SRAM_KI_COEFF_HI_CHG].addr_word,
			fg->sp[FG_SRAM_KI_COEFF_HI_CHG].addr_byte, &val,
			fg->sp[FG_SRAM_KI_COEFF_HI_CHG].len,
			FG_IMA_DEFAULT);
		if (rc < 0) {
			pr_err("Error in writing ki_coeff_hi_chg, rc=%d\n", rc);
			return rc;
		}
	}

	if (chip->esr_fast_calib) {
		rc = fg_gen4_esr_fast_calib_config(chip, true);
		if (rc < 0)
			return rc;
	} else {
		if (chip->dt.esr_timer_chg_slow[TIMER_RETRY] >= 0 &&
			chip->dt.esr_timer_chg_slow[TIMER_MAX] >= 0) {
			rc = fg_set_esr_timer(fg,
				chip->dt.esr_timer_chg_slow[TIMER_RETRY],
				chip->dt.esr_timer_chg_slow[TIMER_MAX], true,
				FG_IMA_DEFAULT);
			if (rc < 0) {
				pr_err("Error in setting ESR charge timer, rc=%d\n",
					rc);
				return rc;
			}
		}

		if (chip->dt.esr_timer_dischg_slow[TIMER_RETRY] >= 0 &&
			chip->dt.esr_timer_dischg_slow[TIMER_MAX] >= 0) {
			rc = fg_set_esr_timer(fg,
				chip->dt.esr_timer_dischg_slow[TIMER_RETRY],
				chip->dt.esr_timer_dischg_slow[TIMER_MAX],
				false, FG_IMA_DEFAULT);
			if (rc < 0) {
				pr_err("Error in setting ESR discharge timer, rc=%d\n",
					rc);
				return rc;
			}
		}

		/*
		 * Disable ESR discharging timer and ESR pulsing during
		 * discharging when ESR fast calibration is disabled.
		 */
		val = 0;
		mask = BIT(6) | BIT(7);
		rc = fg_sram_masked_write(fg, SYS_CONFIG_WORD,
				SYS_CONFIG_OFFSET, mask, val, FG_IMA_DEFAULT);
		if (rc < 0) {
			pr_err("Error in writing SYS_CONFIG_WORD, rc=%d\n", rc);
			return rc;
		}
	}

	/*
	 * Delta ESR interrupt threshold should be configured as specified if
	 * ESR fast calibration is disabled. Else, set it to max (4000 mOhms).
	 */
	fg_encode(fg->sp, FG_SRAM_DELTA_ESR_THR,
		chip->esr_fast_calib ? 4000000 : chip->dt.delta_esr_thr_uohms,
		buf);
	rc = fg_sram_write(fg,
			fg->sp[FG_SRAM_DELTA_ESR_THR].addr_word,
			fg->sp[FG_SRAM_DELTA_ESR_THR].addr_byte, buf,
			fg->sp[FG_SRAM_DELTA_ESR_THR].len, FG_IMA_DEFAULT);
	if (rc < 0) {
		pr_err("Error in writing DELTA_ESR_THR, rc=%d\n", rc);
		return rc;
	}

	rc = restore_cycle_count(chip->counter);
	if (rc < 0) {
		pr_err("Error in restoring cycle_count, rc=%d\n", rc);
		return rc;
	}

	return 0;
}

static int fg_parse_slope_limit_coefficients(struct fg_dev *fg)
{
	struct fg_gen4_chip *chip = container_of(fg, struct fg_gen4_chip, fg);
	struct device_node *node = fg->dev->of_node;
	int rc, i;

	if (!of_find_property(node, "qcom,slope-limit-coeffs", NULL))
		return 0;

	rc = of_property_read_u32(node, "qcom,slope-limit-temp-threshold",
			&chip->dt.slope_limit_temp);
	if (rc < 0)
		return 0;

	rc = fg_parse_dt_property_u32_array(node, "qcom,slope-limit-coeffs",
		chip->dt.slope_limit_coeffs, SLOPE_LIMIT_NUM_COEFFS);
	if (rc < 0)
		return rc;

	for (i = 0; i < SLOPE_LIMIT_NUM_COEFFS; i++) {
		if (chip->dt.slope_limit_coeffs[i] > SLOPE_LIMIT_COEFF_MAX ||
			chip->dt.slope_limit_coeffs[i] < 0) {
			pr_err("Incorrect slope limit coefficient\n");
			return -EINVAL;
		}
	}

	chip->slope_limit_en = true;
	return 0;
}

static int fg_parse_ki_coefficients(struct fg_dev *fg)
{
	struct fg_gen4_chip *chip = container_of(fg, struct fg_gen4_chip, fg);
	struct device_node *node = fg->dev->of_node;
	int rc, i;

	if (of_find_property(node, "qcom,ki-coeff-full-dischg", NULL)) {
		rc = fg_parse_dt_property_u32_array(node,
			"qcom,ki-coeff-full-dischg",
			chip->dt.ki_coeff_full_soc_dischg, 2);
		if (rc < 0)
			return rc;

		if (chip->dt.ki_coeff_full_soc_dischg[0] < 62 ||
			chip->dt.ki_coeff_full_soc_dischg[0] > 15564 ||
			chip->dt.ki_coeff_full_soc_dischg[1] < 62 ||
			chip->dt.ki_coeff_full_soc_dischg[1] > 15564) {
			pr_err("Error in ki_coeff_full_soc_dischg values\n");
			return -EINVAL;
		}
	}

	chip->dt.ki_coeff_low_chg = -EINVAL;
	of_property_read_u32(node, "qcom,ki-coeff-low-chg",
		&chip->dt.ki_coeff_low_chg);

	chip->dt.ki_coeff_med_chg = -EINVAL;
	of_property_read_u32(node, "qcom,ki-coeff-med-chg",
		&chip->dt.ki_coeff_med_chg);

	chip->dt.ki_coeff_hi_chg = -EINVAL;
	of_property_read_u32(node, "qcom,ki-coeff-hi-chg",
		&chip->dt.ki_coeff_hi_chg);

	if (!of_find_property(node, "qcom,ki-coeff-soc-dischg", NULL) ||
		(!of_find_property(node, "qcom,ki-coeff-low-dischg", NULL) &&
		!of_find_property(node, "qcom,ki-coeff-med-dischg", NULL) &&
		!of_find_property(node, "qcom,ki-coeff-hi-dischg", NULL)))
		return 0;

	rc = fg_parse_dt_property_u32_array(node, "qcom,ki-coeff-soc-dischg",
		chip->dt.ki_coeff_soc, KI_COEFF_SOC_LEVELS);
	if (rc < 0)
		return rc;

	rc = fg_parse_dt_property_u32_array(node, "qcom,ki-coeff-low-dischg",
		chip->dt.ki_coeff_low_dischg, KI_COEFF_SOC_LEVELS);
	if (rc < 0)
		return rc;

	rc = fg_parse_dt_property_u32_array(node, "qcom,ki-coeff-med-dischg",
		chip->dt.ki_coeff_med_dischg, KI_COEFF_SOC_LEVELS);
	if (rc < 0)
		return rc;

	rc = fg_parse_dt_property_u32_array(node, "qcom,ki-coeff-hi-dischg",
		chip->dt.ki_coeff_hi_dischg, KI_COEFF_SOC_LEVELS);
	if (rc < 0)
		return rc;

	for (i = 0; i < KI_COEFF_SOC_LEVELS; i++) {
		if (chip->dt.ki_coeff_soc[i] < 0 ||
			chip->dt.ki_coeff_soc[i] > FULL_CAPACITY) {
			pr_err("Error in ki_coeff_soc_dischg values\n");
			return -EINVAL;
		}

		if (chip->dt.ki_coeff_low_dischg[i] < 0 ||
			chip->dt.ki_coeff_low_dischg[i] > KI_COEFF_MAX) {
			pr_err("Error in ki_coeff_low_dischg values\n");
			return -EINVAL;
		}

		if (chip->dt.ki_coeff_med_dischg[i] < 0 ||
			chip->dt.ki_coeff_med_dischg[i] > KI_COEFF_MAX) {
			pr_err("Error in ki_coeff_med_dischg values\n");
			return -EINVAL;
		}

		if (chip->dt.ki_coeff_hi_dischg[i] < 0 ||
			chip->dt.ki_coeff_hi_dischg[i] > KI_COEFF_MAX) {
			pr_err("Error in ki_coeff_hi_dischg values\n");
			return -EINVAL;
		}
	}
	chip->ki_coeff_dischg_en = true;
	return 0;
}

#define DEFAULT_ESR_DISABLE_COUNT	5
#define DEFAULT_ESR_FILTER_FACTOR	2
#define DEFAULT_DELTA_ESR_THR		1832
static int fg_parse_esr_cal_params(struct fg_dev *fg)
{
	struct fg_gen4_chip *chip = container_of(fg, struct fg_gen4_chip, fg);
	struct device_node *node = fg->dev->of_node;
	int rc, i, temp;

	if (!of_find_property(node, "qcom,fg-esr-cal-soc-thresh", NULL) ||
		!of_find_property(node, "qcom,fg-esr-cal-temp-thresh", NULL))
		return 0;

	rc = fg_parse_dt_property_u32_array(node, "qcom,fg-esr-cal-soc-thresh",
		chip->dt.esr_cal_soc_thresh, ESR_CAL_LEVELS);
	if (rc < 0) {
		pr_err("Invalid SOC thresholds for ESR fast cal, rc=%d\n", rc);
		return rc;
	}

	rc = fg_parse_dt_property_u32_array(node, "qcom,fg-esr-cal-temp-thresh",
		chip->dt.esr_cal_temp_thresh, ESR_CAL_LEVELS);
	if (rc < 0) {
		pr_err("Invalid temperature thresholds for ESR fast cal, rc=%d\n",
			rc);
		return rc;
	}

	for (i = 0; i < ESR_CAL_LEVELS; i++) {
		if (chip->dt.esr_cal_soc_thresh[i] > FULL_SOC_RAW) {
			pr_err("esr_cal_soc_thresh value shouldn't exceed %d\n",
				FULL_SOC_RAW);
			return -EINVAL;
		}

		if (chip->dt.esr_cal_temp_thresh[i] < ESR_CAL_TEMP_MIN ||
			chip->dt.esr_cal_temp_thresh[i] > ESR_CAL_TEMP_MAX) {
			pr_err("esr_cal_temp_thresh value should be within [%d %d]\n",
				ESR_CAL_TEMP_MIN, ESR_CAL_TEMP_MAX);
			return -EINVAL;
		}
	}

	chip->dt.delta_esr_disable_count = DEFAULT_ESR_DISABLE_COUNT;
	rc = of_property_read_u32(node, "qcom,fg-delta-esr-disable-count",
		&temp);
	if (!rc)
		chip->dt.delta_esr_disable_count = temp;

	chip->dt.esr_filter_factor = DEFAULT_ESR_FILTER_FACTOR;
	rc = of_property_read_u32(node, "qcom,fg-esr-filter-factor",
		&temp);
	if (!rc)
		chip->dt.esr_filter_factor = temp;

	chip->dt.delta_esr_thr_uohms = DEFAULT_DELTA_ESR_THR;
	rc = of_property_read_u32(node, "qcom,fg-delta-esr-thr", &temp);
	if (!rc)
		chip->dt.delta_esr_thr_uohms = temp;

	chip->esr_fast_calib = true;
	return 0;
}

#define DEFAULT_CUTOFF_VOLT_MV		3100
#define DEFAULT_EMPTY_VOLT_MV		2812
#define DEFAULT_SYS_TERM_CURR_MA	-125
#define DEFAULT_CUTOFF_CURR_MA		200
#define DEFAULT_DELTA_SOC_THR		1
#define DEFAULT_CL_START_SOC		15
#define DEFAULT_CL_MIN_TEMP_DECIDEGC	150
#define DEFAULT_CL_MAX_TEMP_DECIDEGC	500
#define DEFAULT_CL_MAX_INC_DECIPERC	5
#define DEFAULT_CL_MAX_DEC_DECIPERC	100
#define DEFAULT_CL_MIN_LIM_DECIPERC	0
#define DEFAULT_CL_MAX_LIM_DECIPERC	0
#define BTEMP_DELTA_LOW			2
#define BTEMP_DELTA_HIGH		10
#define DEFAULT_ESR_PULSE_THRESH_MA	47
#define DEFAULT_ESR_MEAS_CURR_MA	120
static int fg_gen4_parse_dt(struct fg_gen4_chip *chip)
{
	struct fg_dev *fg = &chip->fg;
	struct device_node *child, *revid_node, *node = fg->dev->of_node;
	u32 base, temp;
	u8 subtype;
	int rc;

	if (!node)  {
		dev_err(fg->dev, "device tree node missing\n");
		return -ENXIO;
	}

	revid_node = of_parse_phandle(node, "qcom,pmic-revid", 0);
	if (!revid_node) {
		pr_err("Missing qcom,pmic-revid property - driver failed\n");
		return -EINVAL;
	}

	fg->pmic_rev_id = get_revid_data(revid_node);
	of_node_put(revid_node);
	if (IS_ERR_OR_NULL(fg->pmic_rev_id)) {
		pr_err("Unable to get pmic_revid rc=%ld\n",
			PTR_ERR(fg->pmic_rev_id));
		/*
		 * the revid peripheral must be registered, any failure
		 * here only indicates that the rev-id module has not
		 * probed yet.
		 */
		return -EPROBE_DEFER;
	}

	pr_debug("PMIC subtype %d Digital major %d\n",
		fg->pmic_rev_id->pmic_subtype, fg->pmic_rev_id->rev4);

	switch (fg->pmic_rev_id->pmic_subtype) {
	case PM8150B_SUBTYPE:
		fg->version = GEN4_FG;
		fg->use_dma = true;
		fg->sp = pm8150b_v2_sram_params;
		if (fg->pmic_rev_id->rev4 == PM8150B_V1P0_REV4) {
			fg->sp = pm8150b_v1_sram_params;
			fg->wa_flags |= PM8150B_V1_DMA_WA;
			fg->wa_flags |= PM8150B_V1_RSLOW_COMP_WA;
		} else if (fg->pmic_rev_id->rev4 == PM8150B_V2P0_REV4) {
			fg->wa_flags |= PM8150B_V2_RSLOW_SCALE_FN_WA;
		}
		break;
	default:
		return -EINVAL;
	}

	if (of_get_available_child_count(node) == 0) {
		dev_err(fg->dev, "No child nodes specified!\n");
		return -ENXIO;
	}

	for_each_available_child_of_node(node, child) {
		rc = of_property_read_u32(child, "reg", &base);
		if (rc < 0) {
			dev_err(fg->dev, "reg not specified in node %s, rc=%d\n",
				child->full_name, rc);
			return rc;
		}

		rc = fg_read(fg, base + PERPH_SUBTYPE_REG, &subtype, 1);
		if (rc < 0) {
			dev_err(fg->dev, "Couldn't read subtype for base %d, rc=%d\n",
				base, rc);
			return rc;
		}

		switch (subtype) {
		case FG_BATT_SOC_PM8150B:
			fg->batt_soc_base = base;
			break;
		case FG_BATT_INFO_PM8150B:
			fg->batt_info_base = base;
			break;
		case FG_MEM_IF_PM8150B:
			fg->mem_if_base = base;
			break;
		case FG_ADC_RR_PM8150B:
			fg->rradc_base = base;
			break;
		default:
			dev_err(fg->dev, "Invalid peripheral subtype 0x%x\n",
				subtype);
			return -ENXIO;
		}
	}

	/* Read all the optional properties below */
	rc = of_property_read_u32(node, "qcom,fg-cutoff-voltage", &temp);
	if (rc < 0)
		chip->dt.cutoff_volt_mv = DEFAULT_CUTOFF_VOLT_MV;
	else
		chip->dt.cutoff_volt_mv = temp;

	rc = of_property_read_u32(node, "qcom,fg-cutoff-current", &temp);
	if (rc < 0)
		chip->dt.cutoff_curr_ma = DEFAULT_CUTOFF_CURR_MA;
	else
		chip->dt.cutoff_curr_ma = temp;

	rc = of_property_read_u32(node, "qcom,fg-empty-voltage", &temp);
	if (rc < 0)
		chip->dt.empty_volt_mv = DEFAULT_EMPTY_VOLT_MV;
	else
		chip->dt.empty_volt_mv = temp;

	rc = of_property_read_u32(node, "qcom,fg-sys-term-current", &temp);
	if (rc < 0)
		chip->dt.sys_term_curr_ma = DEFAULT_SYS_TERM_CURR_MA;
	else
		chip->dt.sys_term_curr_ma = temp;

	rc = of_property_read_u32(node, "qcom,fg-delta-soc-thr", &temp);
	if (rc < 0)
		chip->dt.delta_soc_thr = DEFAULT_DELTA_SOC_THR;
	else
		chip->dt.delta_soc_thr = temp;

	chip->dt.esr_timer_chg_fast[TIMER_RETRY] = -EINVAL;
	chip->dt.esr_timer_chg_fast[TIMER_MAX] = -EINVAL;
	rc = fg_parse_dt_property_u32_array(node, "qcom,fg-esr-timer-chg-fast",
		chip->dt.esr_timer_chg_fast, NUM_ESR_TIMERS);
	if (rc < 0)
		return rc;

	chip->dt.esr_timer_dischg_fast[TIMER_RETRY] = -EINVAL;
	chip->dt.esr_timer_dischg_fast[TIMER_MAX] = -EINVAL;
	rc = fg_parse_dt_property_u32_array(node,
		"qcom,fg-esr-timer-dischg-fast", chip->dt.esr_timer_dischg_fast,
		NUM_ESR_TIMERS);
	if (rc < 0)
		return rc;

	chip->dt.esr_timer_chg_slow[TIMER_RETRY] = -EINVAL;
	chip->dt.esr_timer_chg_slow[TIMER_MAX] = -EINVAL;
	rc = fg_parse_dt_property_u32_array(node, "qcom,fg-esr-timer-chg-slow",
		chip->dt.esr_timer_chg_slow, NUM_ESR_TIMERS);
	if (rc < 0)
		return rc;

	chip->dt.esr_timer_dischg_slow[TIMER_RETRY] = -EINVAL;
	chip->dt.esr_timer_dischg_slow[TIMER_MAX] = -EINVAL;
	rc = fg_parse_dt_property_u32_array(node,
		"qcom,fg-esr-timer-dischg-slow", chip->dt.esr_timer_dischg_slow,
		NUM_ESR_TIMERS);
	if (rc < 0)
		return rc;

	chip->dt.force_load_profile = of_property_read_bool(node,
					"qcom,fg-force-load-profile");

	rc = of_property_read_u32(node, "qcom,cl-start-capacity", &temp);
	if (rc < 0)
		chip->cl->dt.max_start_soc = DEFAULT_CL_START_SOC;
	else
		chip->cl->dt.max_start_soc = temp;

	rc = of_property_read_u32(node, "qcom,cl-min-temp", &temp);
	if (rc < 0)
		chip->cl->dt.min_temp = DEFAULT_CL_MIN_TEMP_DECIDEGC;
	else
		chip->cl->dt.min_temp = temp;

	rc = of_property_read_u32(node, "qcom,cl-max-temp", &temp);
	if (rc < 0)
		chip->cl->dt.max_temp = DEFAULT_CL_MAX_TEMP_DECIDEGC;
	else
		chip->cl->dt.max_temp = temp;

	rc = of_property_read_u32(node, "qcom,cl-max-increment", &temp);
	if (rc < 0)
		chip->cl->dt.max_cap_inc = DEFAULT_CL_MAX_INC_DECIPERC;
	else
		chip->cl->dt.max_cap_inc = temp;

	rc = of_property_read_u32(node, "qcom,cl-max-decrement", &temp);
	if (rc < 0)
		chip->cl->dt.max_cap_dec = DEFAULT_CL_MAX_DEC_DECIPERC;
	else
		chip->cl->dt.max_cap_dec = temp;

	rc = of_property_read_u32(node, "qcom,cl-min-limit", &temp);
	if (rc < 0)
		chip->cl->dt.min_cap_limit = DEFAULT_CL_MIN_LIM_DECIPERC;
	else
		chip->cl->dt.min_cap_limit = temp;

	rc = of_property_read_u32(node, "qcom,cl-max-limit", &temp);
	if (rc < 0)
		chip->cl->dt.max_cap_limit = DEFAULT_CL_MAX_LIM_DECIPERC;
	else
		chip->cl->dt.max_cap_limit = temp;

	rc = of_property_read_u32(node, "qcom,fg-batt-temp-hot", &temp);
	if (rc < 0)
		chip->dt.batt_temp_hot_thresh = -EINVAL;
	else
		chip->dt.batt_temp_hot_thresh = temp;

	rc = of_property_read_u32(node, "qcom,fg-batt-temp-cold", &temp);
	if (rc < 0)
		chip->dt.batt_temp_cold_thresh = -EINVAL;
	else
		chip->dt.batt_temp_cold_thresh = temp;

	rc = of_property_read_u32(node, "qcom,fg-batt-temp-hyst", &temp);
	if (rc < 0)
		chip->dt.batt_temp_hyst = -EINVAL;
	else
		chip->dt.batt_temp_hyst = temp;

	rc = of_property_read_u32(node, "qcom,fg-batt-temp-delta", &temp);
	if (rc < 0)
		chip->dt.batt_temp_delta = -EINVAL;
	else if (temp > BTEMP_DELTA_LOW && temp <= BTEMP_DELTA_HIGH)
		chip->dt.batt_temp_delta = temp;

	chip->dt.hold_soc_while_full = of_property_read_bool(node,
					"qcom,hold-soc-while-full");

	chip->dt.linearize_soc = of_property_read_bool(node,
					"qcom,linearize-soc");

	rc = fg_parse_ki_coefficients(fg);
	if (rc < 0)
		pr_err("Error in parsing Ki coefficients, rc=%d\n", rc);

	rc = of_property_read_u32(node, "qcom,fg-rconn-uohms", &temp);
	if (!rc)
		chip->dt.rconn_uohms = temp;

	rc = fg_parse_slope_limit_coefficients(fg);
	if (rc < 0)
		pr_err("Error in parsing slope limit coeffs, rc=%d\n", rc);

	chip->dt.esr_pulse_thresh_ma = DEFAULT_ESR_PULSE_THRESH_MA;
	rc = of_property_read_u32(node, "qcom,fg-esr-pulse-thresh-ma", &temp);
	if (!rc) {
		if (temp > 0 && temp < 1000)
			chip->dt.esr_pulse_thresh_ma = temp;
	}

	chip->dt.esr_meas_curr_ma = DEFAULT_ESR_MEAS_CURR_MA;
	rc = of_property_read_u32(node, "qcom,fg-esr-meas-curr-ma", &temp);
	if (!rc) {
		/* ESR measurement current range is 60-240 mA */
		if (temp >= 60 || temp <= 240)
			chip->dt.esr_meas_curr_ma = temp;
	}

	rc = fg_parse_esr_cal_params(fg);
	if (rc < 0)
		return rc;

	chip->dt.rapid_soc_dec_en = of_property_read_bool(node,
					"qcom,rapid-soc-dec-en");
	return 0;
}

static void fg_gen4_cleanup(struct fg_gen4_chip *chip)
{
	struct fg_dev *fg = &chip->fg;

	fg_unregister_interrupts(fg, chip, FG_GEN4_IRQ_MAX);

	cancel_work(&fg->status_change_work);
	cancel_delayed_work_sync(&fg->profile_load_work);
	cancel_delayed_work_sync(&fg->sram_dump_work);
	cancel_delayed_work_sync(&chip->pl_current_en_work);

	power_supply_unreg_notifier(&fg->nb);
	debugfs_remove_recursive(fg->dfs_root);

	if (fg->awake_votable)
		destroy_votable(fg->awake_votable);

	if (fg->delta_bsoc_irq_en_votable)
		destroy_votable(fg->delta_bsoc_irq_en_votable);

	if (chip->delta_esr_irq_en_votable)
		destroy_votable(chip->delta_esr_irq_en_votable);

	if (chip->parallel_current_en_votable)
		destroy_votable(chip->parallel_current_en_votable);

<<<<<<< HEAD
=======
	if (chip->mem_attn_irq_en_votable)
		destroy_votable(chip->mem_attn_irq_en_votable);

>>>>>>> 0482853e
	dev_set_drvdata(fg->dev, NULL);
}

static int fg_gen4_probe(struct platform_device *pdev)
{
	struct fg_gen4_chip *chip;
	struct fg_dev *fg;
	struct power_supply_config fg_psy_cfg;
	int rc, msoc, volt_uv, batt_temp;

	chip = devm_kzalloc(&pdev->dev, sizeof(*chip), GFP_KERNEL);
	if (!chip)
		return -ENOMEM;

	fg = &chip->fg;
	fg->dev = &pdev->dev;
	fg->debug_mask = &fg_gen4_debug_mask;
	fg->irqs = fg_irqs;
	fg->charge_status = -EINVAL;
	fg->prev_charge_status = -EINVAL;
	fg->online_status = -EINVAL;
	fg->batt_id_ohms = -EINVAL;
	chip->ki_coeff_full_soc[0] = -EINVAL;
	chip->ki_coeff_full_soc[1] = -EINVAL;
	fg->regmap = dev_get_regmap(fg->dev->parent, NULL);
	if (!fg->regmap) {
		dev_err(fg->dev, "Parent regmap is unavailable\n");
		return -ENXIO;
	}

	mutex_init(&fg->bus_lock);
	mutex_init(&fg->sram_rw_lock);
	mutex_init(&fg->charge_full_lock);
	init_completion(&fg->soc_update);
	init_completion(&fg->soc_ready);
	init_completion(&chip->mem_attn);
	INIT_WORK(&fg->status_change_work, status_change_work);
	INIT_WORK(&chip->esr_calib_work, esr_calib_work);
	INIT_DELAYED_WORK(&fg->profile_load_work, profile_load_work);
	INIT_DELAYED_WORK(&fg->sram_dump_work, sram_dump_work);
	INIT_DELAYED_WORK(&chip->pl_enable_work, pl_enable_work);
	INIT_DELAYED_WORK(&chip->pl_current_en_work, pl_current_en_work);

	fg->awake_votable = create_votable("FG_WS", VOTE_SET_ANY,
					fg_awake_cb, fg);
	if (IS_ERR(fg->awake_votable)) {
		rc = PTR_ERR(fg->awake_votable);
		fg->awake_votable = NULL;
		goto exit;
	}

	fg->delta_bsoc_irq_en_votable = create_votable("FG_DELTA_BSOC_IRQ",
						VOTE_SET_ANY,
						fg_delta_bsoc_irq_en_cb, fg);
	if (IS_ERR(fg->delta_bsoc_irq_en_votable)) {
		rc = PTR_ERR(fg->delta_bsoc_irq_en_votable);
		fg->delta_bsoc_irq_en_votable = NULL;
		goto exit;
	}

	chip->delta_esr_irq_en_votable = create_votable("FG_DELTA_ESR_IRQ",
						VOTE_SET_ANY,
						fg_gen4_delta_esr_irq_en_cb,
						chip);
	if (IS_ERR(chip->delta_esr_irq_en_votable)) {
		rc = PTR_ERR(chip->delta_esr_irq_en_votable);
		chip->delta_esr_irq_en_votable = NULL;
		goto exit;
	}

<<<<<<< HEAD
=======
	chip->mem_attn_irq_en_votable = create_votable("FG_MEM_ATTN_IRQ",
						VOTE_SET_ANY,
						fg_gen4_mem_attn_irq_en_cb, fg);
	if (IS_ERR(chip->mem_attn_irq_en_votable)) {
		rc = PTR_ERR(chip->mem_attn_irq_en_votable);
		chip->mem_attn_irq_en_votable = NULL;
		goto exit;
	}

>>>>>>> 0482853e
	chip->parallel_current_en_votable = create_votable("FG_SMB_MEAS_EN",
						VOTE_SET_ANY,
						fg_parallel_current_en_cb, fg);
	if (IS_ERR(chip->parallel_current_en_votable)) {
		rc = PTR_ERR(chip->parallel_current_en_votable);
		chip->parallel_current_en_votable = NULL;
		goto exit;
	}

	rc = fg_alg_init(chip);
	if (rc < 0) {
		dev_err(fg->dev, "Error in alg_init, rc:%d\n",
			rc);
		goto exit;
	}

	rc = fg_gen4_parse_dt(chip);
	if (rc < 0) {
		dev_err(fg->dev, "Error in reading DT parameters, rc:%d\n",
			rc);
		goto exit;
	}

	if (chip->esr_fast_calib) {
		if (alarmtimer_get_rtcdev()) {
			alarm_init(&chip->esr_fast_cal_timer, ALARM_BOOTTIME,
				fg_esr_fast_cal_timer);
		} else {
			dev_err(fg->dev, "Failed to initialize esr_fast_cal timer\n");
			rc = -EPROBE_DEFER;
			goto exit;
		}
	}

	rc = fg_memif_init(fg);
	if (rc < 0) {
		dev_err(fg->dev, "Error in initializing FG_MEMIF, rc:%d\n",
			rc);
		goto exit;
	}

	platform_set_drvdata(pdev, chip);
	rc = fg_gen4_hw_init(chip);
	if (rc < 0) {
		dev_err(fg->dev, "Error in initializing FG hardware, rc:%d\n",
			rc);
		goto exit;
	}

	/* Register the power supply */
	fg_psy_cfg.drv_data = fg;
	fg_psy_cfg.of_node = NULL;
	fg_psy_cfg.supplied_to = NULL;
	fg_psy_cfg.num_supplicants = 0;
	fg->fg_psy = devm_power_supply_register(fg->dev, &fg_psy_desc,
			&fg_psy_cfg);
	if (IS_ERR(fg->fg_psy)) {
		pr_err("failed to register fg_psy rc = %ld\n",
				PTR_ERR(fg->fg_psy));
		goto exit;
	}

	fg->nb.notifier_call = fg_notifier_cb;
	rc = power_supply_reg_notifier(&fg->nb);
	if (rc < 0) {
		pr_err("Couldn't register psy notifier rc = %d\n", rc);
		goto exit;
	}

	rc = fg_register_interrupts(&chip->fg, FG_GEN4_IRQ_MAX);
	if (rc < 0) {
		dev_err(fg->dev, "Error in registering interrupts, rc:%d\n",
			rc);
		goto exit;
	}

	/* Keep SOC_UPDATE irq disabled until we require it */
	if (fg->irqs[SOC_UPDATE_IRQ].irq)
		disable_irq_nosync(fg->irqs[SOC_UPDATE_IRQ].irq);

	/* Keep BSOC_DELTA_IRQ disabled until we require it */
	vote(fg->delta_bsoc_irq_en_votable, DELTA_BSOC_IRQ_VOTER, false, 0);

	/* Keep MEM_ATTN_IRQ disabled until we require it */
	vote(chip->mem_attn_irq_en_votable, MEM_ATTN_IRQ_VOTER, false, 0);

	rc = fg_debugfs_create(fg);
	if (rc < 0) {
		dev_err(fg->dev, "Error in creating debugfs entries, rc:%d\n",
			rc);
		goto exit;
	}

	rc = fg_get_battery_voltage(fg, &volt_uv);
	if (!rc)
		rc = fg_get_msoc(fg, &msoc);

	if (!rc)
		rc = fg_gen4_get_battery_temp(fg, &batt_temp);

	if (!rc)
		rc = fg_gen4_get_batt_id(chip);

	if (!rc) {
		fg->last_batt_temp = batt_temp;
		pr_info("battery SOC:%d voltage: %duV temp: %d id: %d ohms\n",
			msoc, volt_uv, batt_temp, fg->batt_id_ohms);
	}

	device_init_wakeup(fg->dev, true);
	if (!fg->battery_missing)
		schedule_delayed_work(&fg->profile_load_work, 0);

	pr_debug("FG GEN4 driver probed successfully\n");
	return 0;
exit:
	fg_gen4_cleanup(chip);
	return rc;
}

static int fg_gen4_remove(struct platform_device *pdev)
{
	struct fg_gen4_chip *chip = dev_get_drvdata(&pdev->dev);

	fg_gen4_cleanup(chip);
	return 0;
}

static void fg_gen4_shutdown(struct platform_device *pdev)
{
	struct fg_gen4_chip *chip = dev_get_drvdata(&pdev->dev);
	struct fg_dev *fg = &chip->fg;
	int rc, bsoc;

	fg_unregister_interrupts(fg, chip, FG_GEN4_IRQ_MAX);

	if (chip->rapid_soc_dec_en) {
		rc = fg_gen4_rapid_soc_config(chip, false);
		if (rc < 0)
			pr_err("Error in reverting rapid SOC decrease config rc:%d\n",
				rc);
	}

	rc = fg_get_sram_prop(fg, FG_SRAM_BATT_SOC, &bsoc);
	if (rc < 0) {
		pr_err("Error in getting BATT_SOC, rc=%d\n", rc);
		return;
	}

	if (fg->charge_full) {
		/* We need 2 most significant bytes here */
		bsoc = (u32)bsoc >> 16;

		rc = fg_gen4_configure_full_soc(fg, bsoc);
		if (rc < 0) {
			pr_err("Error in configuring full_soc, rc=%d\n", rc);
			return;
		}
	}

	/*
	 * Charging status doesn't matter when the device shuts down and we
	 * have to treat this as charge done. Hence pass charge_done as true.
	 */
	cycle_count_update(chip->counter, (u32)bsoc >> 24,
		POWER_SUPPLY_STATUS_NOT_CHARGING, true, is_input_present(fg));
}

static int fg_gen4_suspend(struct device *dev)
{
	struct fg_gen4_chip *chip = dev_get_drvdata(dev);
	struct fg_dev *fg = &chip->fg;

	if (fg->irqs[MEM_ATTN_IRQ].irq)
		disable_irq_nosync(fg->irqs[MEM_ATTN_IRQ].irq);

	cancel_delayed_work_sync(&chip->ttf->ttf_work);
	if (fg_sram_dump)
		cancel_delayed_work_sync(&fg->sram_dump_work);
	return 0;
}

static int fg_gen4_resume(struct device *dev)
{
	struct fg_gen4_chip *chip = dev_get_drvdata(dev);
	struct fg_dev *fg = &chip->fg;

	if (fg->irqs[MEM_ATTN_IRQ].irq)
		enable_irq(fg->irqs[MEM_ATTN_IRQ].irq);

	schedule_delayed_work(&chip->ttf->ttf_work, 0);
	if (fg_sram_dump)
		schedule_delayed_work(&fg->sram_dump_work,
				msecs_to_jiffies(fg_sram_dump_period_ms));
	return 0;
}

static const struct dev_pm_ops fg_gen4_pm_ops = {
	.suspend	= fg_gen4_suspend,
	.resume		= fg_gen4_resume,
};

static const struct of_device_id fg_gen4_match_table[] = {
	{.compatible = FG_GEN4_DEV_NAME},
	{},
};

static struct platform_driver fg_gen4_driver = {
	.driver = {
		.name = FG_GEN4_DEV_NAME,
		.owner = THIS_MODULE,
		.of_match_table = fg_gen4_match_table,
		.pm		= &fg_gen4_pm_ops,
	},
	.probe		= fg_gen4_probe,
	.remove		= fg_gen4_remove,
	.shutdown	= fg_gen4_shutdown,
};

module_platform_driver(fg_gen4_driver);

MODULE_DESCRIPTION("QPNP Fuel gauge GEN4 driver");
MODULE_LICENSE("GPL v2");
MODULE_ALIAS("platform:" FG_GEN4_DEV_NAME);<|MERGE_RESOLUTION|>--- conflicted
+++ resolved
@@ -223,17 +223,11 @@
 	struct votable		*pl_disable_votable;
 	struct votable		*cp_disable_votable;
 	struct votable		*parallel_current_en_votable;
-<<<<<<< HEAD
-	struct work_struct	esr_calib_work;
-	struct alarm		esr_fast_cal_timer;
-	struct delayed_work	pl_enable_work;
-=======
 	struct votable		*mem_attn_irq_en_votable;
 	struct work_struct	esr_calib_work;
 	struct alarm		esr_fast_cal_timer;
 	struct delayed_work	pl_enable_work;
 	struct delayed_work	pl_current_en_work;
->>>>>>> 0482853e
 	struct completion	mem_attn;
 	char			batt_profile[PROFILE_LEN];
 	enum slope_limit_status	slope_limit_sts;
@@ -2159,16 +2153,6 @@
 	return rc;
 }
 
-static void fg_gen4_parallel_current_config(struct fg_gen4_chip *chip)
-{
-	struct fg_dev *fg = &chip->fg;
-	bool input_present = is_input_present(fg), en;
-
-	en = fg->charge_done ? false : input_present;
-
-	vote(chip->parallel_current_en_votable, FG_PARALLEL_EN_VOTER, en, 0);
-}
-
 static int fg_gen4_esr_fcc_config(struct fg_gen4_chip *chip)
 {
 	struct fg_dev *fg = &chip->fg;
@@ -2796,10 +2780,7 @@
 	[MEM_ATTN_IRQ] = {
 		.name		= "mem-attn",
 		.handler	= fg_mem_attn_irq_handler,
-<<<<<<< HEAD
-=======
 		.wakeable	= true,
->>>>>>> 0482853e
 	},
 	[DMA_GRANT_IRQ] = {
 		.name		= "dma-grant",
@@ -2920,9 +2901,8 @@
 	 * to disable the interrupt OR ESR fast calibration timer is expired
 	 * OR after one retry, disable ESR fast calibration.
 	 */
-	if ((chip->delta_esr_count >= chip->dt.delta_esr_disable_count) ||
-		chip->esr_fast_cal_timer_expired ||
-		(chip->esr_fast_calib_retry && chip->delta_esr_count > 0)) {
+	if (chip->delta_esr_count >= chip->dt.delta_esr_disable_count ||
+		chip->esr_fast_cal_timer_expired) {
 		rc = fg_gen4_esr_fast_calib_config(chip, false);
 		if (rc < 0)
 			pr_err("Error in configuring esr_fast_calib, rc=%d\n",
@@ -3123,11 +3103,7 @@
 	if (rc < 0)
 		pr_err("Error in adjusting FCC for ESR, rc=%d\n", rc);
 
-<<<<<<< HEAD
-	fg_gen4_parallel_current_config(chip);
-=======
 	schedule_delayed_work(&chip->pl_current_en_work, 0);
->>>>>>> 0482853e
 
 	ttf_update(chip->ttf, input_present);
 	fg->prev_charge_status = fg->charge_status;
@@ -3650,11 +3626,8 @@
 			BATT_INFO_FG_CNV_CHAR_CFG(fg), rc);
 
 	fg_dbg(fg, FG_STATUS, "Parallel current summing: %d\n", enable);
-<<<<<<< HEAD
-=======
 
 	vote(chip->mem_attn_irq_en_votable, MEM_ATTN_IRQ_VOTER, false, 0);
->>>>>>> 0482853e
 	return rc;
 }
 
@@ -4596,12 +4569,9 @@
 	if (chip->parallel_current_en_votable)
 		destroy_votable(chip->parallel_current_en_votable);
 
-<<<<<<< HEAD
-=======
 	if (chip->mem_attn_irq_en_votable)
 		destroy_votable(chip->mem_attn_irq_en_votable);
 
->>>>>>> 0482853e
 	dev_set_drvdata(fg->dev, NULL);
 }
 
@@ -4672,8 +4642,6 @@
 		goto exit;
 	}
 
-<<<<<<< HEAD
-=======
 	chip->mem_attn_irq_en_votable = create_votable("FG_MEM_ATTN_IRQ",
 						VOTE_SET_ANY,
 						fg_gen4_mem_attn_irq_en_cb, fg);
@@ -4683,7 +4651,6 @@
 		goto exit;
 	}
 
->>>>>>> 0482853e
 	chip->parallel_current_en_votable = create_votable("FG_SMB_MEAS_EN",
 						VOTE_SET_ANY,
 						fg_parallel_current_en_cb, fg);
@@ -4857,9 +4824,6 @@
 	struct fg_gen4_chip *chip = dev_get_drvdata(dev);
 	struct fg_dev *fg = &chip->fg;
 
-	if (fg->irqs[MEM_ATTN_IRQ].irq)
-		disable_irq_nosync(fg->irqs[MEM_ATTN_IRQ].irq);
-
 	cancel_delayed_work_sync(&chip->ttf->ttf_work);
 	if (fg_sram_dump)
 		cancel_delayed_work_sync(&fg->sram_dump_work);
@@ -4870,9 +4834,6 @@
 {
 	struct fg_gen4_chip *chip = dev_get_drvdata(dev);
 	struct fg_dev *fg = &chip->fg;
-
-	if (fg->irqs[MEM_ATTN_IRQ].irq)
-		enable_irq(fg->irqs[MEM_ATTN_IRQ].irq);
 
 	schedule_delayed_work(&chip->ttf->ttf_work, 0);
 	if (fg_sram_dump)
