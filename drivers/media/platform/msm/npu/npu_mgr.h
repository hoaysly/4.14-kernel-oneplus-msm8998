/* Copyright (c) 2018-2019, The Linux Foundation. All rights reserved.
 *
 * This program is free software; you can redistribute it and/or modify
 * it under the terms of the GNU General Public License version 2 and
 * only version 2 as published by the Free Software Foundation.
 *
 * This program is distributed in the hope that it will be useful,
 * but WITHOUT ANY WARRANTY; without even the implied warranty of
 * MERCHANTABILITY or FITNESS FOR A PARTICULAR PURPOSE.  See the
 * GNU General Public License for more details.
 */

#ifndef _NPU_MGR_H
#define _NPU_MGR_H

/* -------------------------------------------------------------------------
 * Includes
 * -------------------------------------------------------------------------
 */
#include <linux/spinlock.h>
#include "npu_hw_access.h"
#include "npu_common.h"

/* -------------------------------------------------------------------------
 * Defines
 * -------------------------------------------------------------------------
 */
#define NW_CMD_TIMEOUT_MS (1000 * 60 * 5) /* set for 5 minutes */
#define NW_CMD_TIMEOUT msecs_to_jiffies(NW_CMD_TIMEOUT_MS)
#define NW_DEBUG_TIMEOUT_MS (1000 * 60 * 30) /* set for 30 minutes */
#define NW_DEBUG_TIMEOUT msecs_to_jiffies(NW_DEBUG_TIMEOUT_MS)
#define FIRMWARE_VERSION 0x00001000
#define MAX_LOADED_NETWORK 32
#define NPU_IPC_BUF_LENGTH 512

#define FW_DBG_MODE_PAUSE        (1 << 0)
#define FW_DBG_MODE_INC_TIMEOUT  (1 << 1)
#define FW_DBG_DISABLE_WDOG      (1 << 2)

/* -------------------------------------------------------------------------
 * Data Structures
 * -------------------------------------------------------------------------
 */
struct npu_network {
	uint64_t id;
	int buf_hdl;
	uint64_t phy_add;
	uint32_t size;
	uint32_t first_block_size;
	uint32_t network_hdl;
	uint32_t priority;
	uint32_t cur_perf_mode;
	uint32_t init_perf_mode;
	uint32_t num_layers;
	void *stats_buf;
	void __user *stats_buf_u;
	uint32_t stats_buf_size;
	uint32_t trans_id;
	atomic_t ref_cnt;
	bool is_valid;
	bool is_active;
	bool fw_error;
	bool cmd_pending;
	bool cmd_async;
	int cmd_ret_status;
	struct completion cmd_done;
	struct npu_client *client;
};

enum fw_state {
	FW_DISABLED = 0,
	FW_ENABLED = 1,
};

struct npu_host_ctx {
	struct mutex lock;
	void *subsystem_handle;
	struct npu_device *npu_dev;
	enum fw_state fw_state;
	int32_t fw_ref_cnt;
	int32_t npu_init_cnt;
	int32_t power_vote_num;
	struct work_struct irq_work;
	struct delayed_work fw_deinit_work;
	atomic_t fw_deinit_work_cnt;
	struct workqueue_struct *wq;
	struct completion loopback_done;
	struct completion fw_deinit_done;
<<<<<<< HEAD
	struct completion property_set_done;
=======
	struct completion property_done;
	void *prop_buf;
>>>>>>> 399c1bb3
	int32_t network_num;
	struct npu_network networks[MAX_LOADED_NETWORK];
	bool sys_cache_disable;
	uint32_t fw_dbg_mode;
	uint32_t exec_flags_override;
	uint32_t fw_unload_delay_ms;
	atomic_t ipc_trans_id;
	atomic_t network_execute_cnt;
<<<<<<< HEAD
=======
	int cmd_ret_status;
>>>>>>> 399c1bb3

	uint32_t err_irq_sts;
	uint32_t wdg_irq_sts;
	bool fw_error;
};

struct npu_device;

/* -------------------------------------------------------------------------
 * Function Prototypes
 * -------------------------------------------------------------------------
 */
int npu_host_init(struct npu_device *npu_dev);
void npu_host_deinit(struct npu_device *npu_dev);

/* Host Driver IPC Interface */
int npu_host_ipc_pre_init(struct npu_device *npu_dev);
int npu_host_ipc_post_init(struct npu_device *npu_dev);
void npu_host_ipc_deinit(struct npu_device *npu_dev);
int npu_host_ipc_send_cmd(struct npu_device *npu_dev, uint32_t queueIndex,
	void *pCmd);
int npu_host_ipc_read_msg(struct npu_device *npu_dev, uint32_t queueIndex,
	uint32_t *pMsg);

int32_t npu_host_get_info(struct npu_device *npu_dev,
	struct msm_npu_get_info_ioctl *get_info_ioctl);
int32_t npu_host_map_buf(struct npu_client *client,
	struct msm_npu_map_buf_ioctl *map_ioctl);
int32_t npu_host_unmap_buf(struct npu_client *client,
	struct msm_npu_unmap_buf_ioctl *unmap_ioctl);
int32_t npu_host_load_network(struct npu_client *client,
	struct msm_npu_load_network_ioctl *load_ioctl);
int32_t npu_host_load_network_v2(struct npu_client *client,
	struct msm_npu_load_network_ioctl_v2 *load_ioctl,
	struct msm_npu_patch_info_v2 *patch_info);
int32_t npu_host_unload_network(struct npu_client *client,
	struct msm_npu_unload_network_ioctl *unload);
int32_t npu_host_exec_network(struct npu_client *client,
	struct msm_npu_exec_network_ioctl *exec_ioctl);
int32_t npu_host_exec_network_v2(struct npu_client *client,
	struct msm_npu_exec_network_ioctl_v2 *exec_ioctl,
	struct msm_npu_patch_buf_info *patch_buf_info);
int32_t npu_host_loopback_test(struct npu_device *npu_dev);
int32_t npu_host_set_fw_property(struct npu_device *npu_dev,
			struct msm_npu_property *property);
<<<<<<< HEAD
void npu_host_cleanup_networks(struct npu_client *client);
int32_t npu_host_set_perf_mode(struct npu_client *client, uint32_t network_hdl,
	uint32_t perf_mode);
=======
int32_t npu_host_get_fw_property(struct npu_device *npu_dev,
			struct msm_npu_property *property);
void npu_host_cleanup_networks(struct npu_client *client);
int32_t npu_host_set_perf_mode(struct npu_client *client, uint32_t network_hdl,
	uint32_t perf_mode);
int32_t npu_host_get_perf_mode(struct npu_client *client, uint32_t network_hdl);
>>>>>>> 399c1bb3
void npu_dump_debug_timeout_stats(struct npu_device *npu_dev);

#endif /* _NPU_MGR_H */<|MERGE_RESOLUTION|>--- conflicted
+++ resolved
@@ -86,12 +86,8 @@
 	struct workqueue_struct *wq;
 	struct completion loopback_done;
 	struct completion fw_deinit_done;
-<<<<<<< HEAD
-	struct completion property_set_done;
-=======
 	struct completion property_done;
 	void *prop_buf;
->>>>>>> 399c1bb3
 	int32_t network_num;
 	struct npu_network networks[MAX_LOADED_NETWORK];
 	bool sys_cache_disable;
@@ -100,10 +96,7 @@
 	uint32_t fw_unload_delay_ms;
 	atomic_t ipc_trans_id;
 	atomic_t network_execute_cnt;
-<<<<<<< HEAD
-=======
 	int cmd_ret_status;
->>>>>>> 399c1bb3
 
 	uint32_t err_irq_sts;
 	uint32_t wdg_irq_sts;
@@ -149,18 +142,12 @@
 int32_t npu_host_loopback_test(struct npu_device *npu_dev);
 int32_t npu_host_set_fw_property(struct npu_device *npu_dev,
 			struct msm_npu_property *property);
-<<<<<<< HEAD
-void npu_host_cleanup_networks(struct npu_client *client);
-int32_t npu_host_set_perf_mode(struct npu_client *client, uint32_t network_hdl,
-	uint32_t perf_mode);
-=======
 int32_t npu_host_get_fw_property(struct npu_device *npu_dev,
 			struct msm_npu_property *property);
 void npu_host_cleanup_networks(struct npu_client *client);
 int32_t npu_host_set_perf_mode(struct npu_client *client, uint32_t network_hdl,
 	uint32_t perf_mode);
 int32_t npu_host_get_perf_mode(struct npu_client *client, uint32_t network_hdl);
->>>>>>> 399c1bb3
 void npu_dump_debug_timeout_stats(struct npu_device *npu_dev);
 
 #endif /* _NPU_MGR_H */