--- conflicted
+++ resolved
@@ -421,11 +421,6 @@
 	while (!kthread_should_stop()) {
 		down_write(&dc->writeback_lock);
 		set_current_state(TASK_INTERRUPTIBLE);
-<<<<<<< HEAD
-		if (!atomic_read(&dc->has_dirty) ||
-		    (!test_bit(BCACHE_DEV_DETACHING, &dc->disk.flags) &&
-		     !dc->writeback_running)) {
-=======
 		/*
 		 * If the bache device is detaching, skip here and continue
 		 * to perform writeback. Otherwise, if no dirty data on cache,
@@ -435,7 +430,6 @@
 		 */
 		if (!test_bit(BCACHE_DEV_DETACHING, &dc->disk.flags) &&
 		    (!atomic_read(&dc->has_dirty) || !dc->writeback_running)) {
->>>>>>> d8914c3a
 			up_write(&dc->writeback_lock);
 
 			if (kthread_should_stop()) {
