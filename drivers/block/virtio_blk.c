--- conflicted
+++ resolved
@@ -150,11 +150,7 @@
 
 	/* In case queue is stopped waiting for more buffers. */
 	if (req_done)
-<<<<<<< HEAD
-		blk_mq_start_stopped_hw_queues(vblk->disk->queue);
-=======
 		blk_mq_start_stopped_hw_queues(vblk->disk->queue, true);
->>>>>>> 1a5700bc
 	spin_unlock_irqrestore(&vblk->vq_lock, flags);
 }
 
