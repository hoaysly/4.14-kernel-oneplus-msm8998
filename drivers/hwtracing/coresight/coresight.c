/* Copyright (c) 2012, 2017-2018, The Linux Foundation. All rights reserved.
 *
 * This program is free software; you can redistribute it and/or modify
 * it under the terms of the GNU General Public License version 2 and
 * only version 2 as published by the Free Software Foundation.
 *
 * This program is distributed in the hope that it will be useful,
 * but WITHOUT ANY WARRANTY; without even the implied warranty of
 * MERCHANTABILITY or FITNESS FOR A PARTICULAR PURPOSE.  See the
 * GNU General Public License for more details.
 */

#include <linux/kernel.h>
#include <linux/init.h>
#include <linux/types.h>
#include <linux/device.h>
#include <linux/io.h>
#include <linux/err.h>
#include <linux/export.h>
#include <linux/slab.h>
#include <linux/mutex.h>
#include <linux/clk.h>
#include <dt-bindings/clock/qcom,aop-qmp.h>
#include <linux/coresight.h>
#include <linux/of_platform.h>
#include <linux/delay.h>
#include <linux/pm_runtime.h>

#include "coresight-priv.h"

static DEFINE_MUTEX(coresight_mutex);
static struct coresight_device *curr_sink;
/**
 * struct coresight_node - elements of a path, from source to sink
 * @csdev:	Address of an element.
 * @link:	hook to the list.
 */
struct coresight_node {
	struct coresight_device *csdev;
	struct list_head link;
};

/*
 * struct coresight_path - path from source to sink
 * @path:	Address of path list.
 * @link:	hook to the list.
 */
struct coresight_path {
	struct list_head *path;
	struct list_head link;
};

static LIST_HEAD(cs_active_paths);

/*
 * When losing synchronisation a new barrier packet needs to be inserted at the
 * beginning of the data collected in a buffer.  That way the decoder knows that
 * it needs to look for another sync sequence.
 */
const u32 barrier_pkt[5] = {0x7fffffff, 0x7fffffff,
			    0x7fffffff, 0x7fffffff, 0x0};

static int coresight_id_match(struct device *dev, void *data)
{
	int trace_id, i_trace_id;
	struct coresight_device *csdev, *i_csdev;

	csdev = data;
	i_csdev = to_coresight_device(dev);

	/*
	 * No need to care about oneself and components that are not
	 * sources or not enabled
	 */
	if (i_csdev == csdev || !i_csdev->enable ||
	    i_csdev->type != CORESIGHT_DEV_TYPE_SOURCE)
		return 0;

	/* Get the source ID for both compoment */
	trace_id = source_ops(csdev)->trace_id(csdev);
	i_trace_id = source_ops(i_csdev)->trace_id(i_csdev);

	/* All you need is one */
	if (trace_id == i_trace_id)
		return 1;

	return 0;
}

static int coresight_source_is_unique(struct coresight_device *csdev)
{
	int trace_id = source_ops(csdev)->trace_id(csdev);

	/* this shouldn't happen */
	if (trace_id < 0)
		return 0;

	return !bus_for_each_dev(&coresight_bustype, NULL,
				 csdev, coresight_id_match);
}

static int coresight_reset_sink(struct device *dev, void *data)
{
	struct coresight_device *csdev = to_coresight_device(dev);

	if ((csdev->type == CORESIGHT_DEV_TYPE_SINK ||
	     csdev->type == CORESIGHT_DEV_TYPE_LINKSINK) &&
	     csdev->activated)
		csdev->activated = false;

	return 0;
}

static void coresight_reset_all_sink(void)
{
	bus_for_each_dev(&coresight_bustype, NULL, NULL, coresight_reset_sink);
}

static int coresight_find_link_inport(struct coresight_device *csdev,
				      struct coresight_device *parent)
{
	int i;
	struct coresight_connection *conn;

	for (i = 0; i < parent->nr_outport; i++) {
		conn = &parent->conns[i];
		if (conn->child_dev == csdev)
			return conn->child_port;
	}

	dev_err(&csdev->dev, "couldn't find inport, parent: %s, child: %s\n",
		dev_name(&parent->dev), dev_name(&csdev->dev));

	return -ENODEV;
}

static int coresight_find_link_outport(struct coresight_device *csdev,
				       struct coresight_device *child)
{
	int i;
	struct coresight_connection *conn;

	for (i = 0; i < csdev->nr_outport; i++) {
		conn = &csdev->conns[i];
		if (conn->child_dev == child)
			return conn->outport;
	}

	dev_err(&csdev->dev, "couldn't find outport, parent: %s, child: %s\n",
		dev_name(&csdev->dev), dev_name(&child->dev));

	return -ENODEV;
}

static int coresight_enable_sink(struct coresight_device *csdev, u32 mode)
{
	int ret;

	if (!csdev->enable) {
		if (sink_ops(csdev)->enable) {
			ret = sink_ops(csdev)->enable(csdev, mode);
			if (ret)
				return ret;
		}
		csdev->enable = true;
	}

	atomic_inc(csdev->refcnt);

	return 0;
}

static void coresight_disable_sink(struct coresight_device *csdev)
{
	if (atomic_dec_return(csdev->refcnt) == 0) {
		if (sink_ops(csdev)->disable) {
			sink_ops(csdev)->disable(csdev);
			csdev->enable = false;
			csdev->activated = false;
		}
	}
}

static int coresight_enable_link(struct coresight_device *csdev,
				 struct coresight_device *parent,
				 struct coresight_device *child)
{
	int ret;
	int link_subtype;
	int refport, inport, outport;

	if (!parent || !child)
		return -EINVAL;

	inport = coresight_find_link_inport(csdev, parent);
	outport = coresight_find_link_outport(csdev, child);
	link_subtype = csdev->subtype.link_subtype;

	if (link_subtype == CORESIGHT_DEV_SUBTYPE_LINK_MERG)
		refport = inport;
	else if (link_subtype == CORESIGHT_DEV_SUBTYPE_LINK_SPLIT)
		refport = outport;
	else
		refport = 0;

	if (refport < 0)
		return refport;

	if (atomic_inc_return(&csdev->refcnt[refport]) == 1) {
		if (link_ops(csdev)->enable) {
			ret = link_ops(csdev)->enable(csdev, inport, outport);
			if (ret) {
				atomic_dec(&csdev->refcnt[refport]);
				return ret;
			}
		}
	}

	csdev->enable = true;

	return 0;
}

static void coresight_disable_link(struct coresight_device *csdev,
				   struct coresight_device *parent,
				   struct coresight_device *child)
{
	int i, nr_conns;
	int link_subtype;
	int refport, inport, outport;

	if (!parent || !child)
		return;

	inport = coresight_find_link_inport(csdev, parent);
	outport = coresight_find_link_outport(csdev, child);
	link_subtype = csdev->subtype.link_subtype;

	if (link_subtype == CORESIGHT_DEV_SUBTYPE_LINK_MERG) {
		refport = inport;
		nr_conns = csdev->nr_inport;
	} else if (link_subtype == CORESIGHT_DEV_SUBTYPE_LINK_SPLIT) {
		refport = outport;
		nr_conns = csdev->nr_outport;
	} else {
		refport = 0;
		nr_conns = 1;
	}

	if (atomic_dec_return(&csdev->refcnt[refport]) == 0) {
		if (link_ops(csdev)->disable)
			link_ops(csdev)->disable(csdev, inport, outport);
	}

	for (i = 0; i < nr_conns; i++)
		if (atomic_read(&csdev->refcnt[i]) != 0)
			return;

	csdev->enable = false;
}

static int coresight_enable_source(struct coresight_device *csdev, u32 mode)
{
	int ret;

	if (!coresight_source_is_unique(csdev)) {
		dev_warn(&csdev->dev, "traceID %d not unique\n",
			 source_ops(csdev)->trace_id(csdev));
		return -EINVAL;
	}

	if (!csdev->enable) {
		if (source_ops(csdev)->enable) {
			ret = source_ops(csdev)->enable(csdev, NULL, mode);
			if (ret)
				return ret;
		}
		csdev->enable = true;
	}

	atomic_inc(csdev->refcnt);

	return 0;
}

/**
 *  coresight_disable_source - Drop the reference count by 1 and disable
 *  the device if there are no users left.
 *
 *  @csdev - The coresight device to disable
 *
 *  Returns true if the device has been disabled.
 */
static bool coresight_disable_source(struct coresight_device *csdev)
{
	if (atomic_dec_return(csdev->refcnt) == 0) {
		if (source_ops(csdev)->disable)
			source_ops(csdev)->disable(csdev, NULL);
		csdev->enable = false;
	}
	return !csdev->enable;
}

static void coresigh_disable_list_node(struct list_head *path,
					struct coresight_node *nd)
{
	u32 type;
	struct coresight_device *csdev, *parent, *child;

	csdev = nd->csdev;
	type = csdev->type;

	/*
	 * ETF devices are tricky... They can be a link or a sink,
	 * depending on how they are configured.  If an ETF has been
	 * "activated" it will be configured as a sink, otherwise
	 * go ahead with the link configuration.
	 */
	if (type == CORESIGHT_DEV_TYPE_LINKSINK)
		type = (csdev == coresight_get_sink(path)) ?
					CORESIGHT_DEV_TYPE_SINK :
					CORESIGHT_DEV_TYPE_LINK;

	switch (type) {
	case CORESIGHT_DEV_TYPE_SINK:
		coresight_disable_sink(csdev);
		break;
	case CORESIGHT_DEV_TYPE_SOURCE:
		/* sources are disabled from either sysFS or Perf */
		break;
	case CORESIGHT_DEV_TYPE_LINK:
		parent = list_prev_entry(nd, link)->csdev;
		child = list_next_entry(nd, link)->csdev;
		coresight_disable_link(csdev, parent, child);
		break;
	default:
		break;
	}
}

/**
 * During enabling path, if it is failed, then only those enabled
 * devices need to be disabled. This function is to disable devices
 * which is enabled before the failed device.
 *
 * @path the head of the list
 * @nd the failed device node
 */
static void coresight_disable_previous_devs(struct list_head *path,
					struct coresight_node *nd)
{

	list_for_each_entry_continue(nd, path, link) {
		coresigh_disable_list_node(path, nd);
	}
}

void coresight_disable_path(struct list_head *path)
{
	struct coresight_node *nd;

	list_for_each_entry(nd, path, link) {
		coresigh_disable_list_node(path, nd);
	}
}

int coresight_enable_path(struct list_head *path, u32 mode)
{

	int ret = 0;
	u32 type;
	struct coresight_node *nd;
	struct coresight_device *csdev, *parent, *child;

	list_for_each_entry_reverse(nd, path, link) {
		csdev = nd->csdev;
		type = csdev->type;

		/*
		 * ETF devices are tricky... They can be a link or a sink,
		 * depending on how they are configured.  If an ETF has been
		 * "activated" it will be configured as a sink, otherwise
		 * go ahead with the link configuration.
		 */
		if (type == CORESIGHT_DEV_TYPE_LINKSINK)
			type = (csdev == coresight_get_sink(path)) ?
						CORESIGHT_DEV_TYPE_SINK :
						CORESIGHT_DEV_TYPE_LINK;

		switch (type) {
		case CORESIGHT_DEV_TYPE_SINK:
			ret = coresight_enable_sink(csdev, mode);
			if (ret)
				goto err;
			break;
		case CORESIGHT_DEV_TYPE_SOURCE:
			/* sources are enabled from either sysFS or Perf */
			break;
		case CORESIGHT_DEV_TYPE_LINK:
			parent = list_prev_entry(nd, link)->csdev;
			child = list_next_entry(nd, link)->csdev;
			ret = coresight_enable_link(csdev, parent, child);
			if (ret)
				goto err;
			break;
		default:
			goto err;
		}
	}

out:
	return ret;
err:
	coresight_disable_previous_devs(path, nd);
	goto out;
}

struct coresight_device *coresight_get_source(struct list_head *path)
{
	struct coresight_device *csdev;

	if (!path)
		return NULL;

	csdev = list_first_entry(path, struct coresight_node, link)->csdev;
	if (csdev->type != CORESIGHT_DEV_TYPE_SOURCE)
		return NULL;

	return csdev;
}

struct coresight_device *coresight_get_sink(struct list_head *path)
{
	struct coresight_device *csdev;

	if (!path)
		return NULL;

	csdev = list_last_entry(path, struct coresight_node, link)->csdev;
	if (csdev->type != CORESIGHT_DEV_TYPE_SINK &&
	    csdev->type != CORESIGHT_DEV_TYPE_LINKSINK)
		return NULL;

	return csdev;
}

static int coresight_enabled_sink(struct device *dev, void *data)
{
	bool *reset = data;
	struct coresight_device *csdev = to_coresight_device(dev);

	if ((csdev->type == CORESIGHT_DEV_TYPE_SINK ||
	     csdev->type == CORESIGHT_DEV_TYPE_LINKSINK) &&
	     csdev->activated) {
		/*
		 * Now that we have a handle on the sink for this session,
		 * disable the sysFS "enable_sink" flag so that possible
		 * concurrent perf session that wish to use another sink don't
		 * trip on it.  Doing so has no ramification for the current
		 * session.
		 */
		if (*reset)
			csdev->activated = false;

		return 1;
	}

	return 0;
}

/**
 * coresight_get_enabled_sink - returns the first enabled sink found on the bus
 * @deactivate:	Whether the 'enable_sink' flag should be reset
 *
 * When operated from perf the deactivate parameter should be set to 'true'.
 * That way the "enabled_sink" flag of the sink that was selected can be reset,
 * allowing for other concurrent perf sessions to choose a different sink.
 *
 * When operated from sysFS users have full control and as such the deactivate
 * parameter should be set to 'false', hence mandating users to explicitly
 * clear the flag.
 */
struct coresight_device *coresight_get_enabled_sink(bool deactivate)
{
	struct device *dev = NULL;

	dev = bus_find_device(&coresight_bustype, NULL, &deactivate,
			      coresight_enabled_sink);

	return dev ? to_coresight_device(dev) : NULL;
}

/**
 * _coresight_build_path - recursively build a path from a @csdev to a sink.
 * @csdev:	The device to start from.
 * @path:	The list to add devices to.
 *
 * The tree of Coresight device is traversed until an activated sink is
 * found.  From there the sink is added to the list along with all the
 * devices that led to that point - the end result is a list from source
 * to sink. In that list the source is the first device and the sink the
 * last one.
 */
static int _coresight_build_path(struct coresight_device *csdev,
				 struct coresight_device *sink,
				 struct list_head *path)
{
	int i;
	bool found = false;
	struct coresight_node *node;

	/* An activated sink has been found.  Enqueue the element */
	if (csdev == sink)
		goto out;

	/* Not a sink - recursively explore each port found on this element */
	for (i = 0; i < csdev->nr_outport; i++) {
		struct coresight_device *child_dev = csdev->conns[i].child_dev;

		if (child_dev &&
		    _coresight_build_path(child_dev, sink, path) == 0) {
			found = true;
			break;
		}
	}

	if (!found)
		return -ENODEV;

out:
	/*
	 * A path from this element to a sink has been found.  The elements
	 * leading to the sink are already enqueued, all that is left to do
	 * is tell the PM runtime core we need this element and add a node
	 * for it.
	 */
	node = kzalloc(sizeof(struct coresight_node), GFP_KERNEL);
	if (!node)
		return -ENOMEM;

	node->csdev = csdev;
	list_add(&node->link, path);
	pm_runtime_get_sync(csdev->dev.parent);

	return 0;
}

struct list_head *coresight_build_path(struct coresight_device *source,
				       struct coresight_device *sink)
{
	struct list_head *path;
	int rc;

	if (!sink)
		return ERR_PTR(-EINVAL);

	path = kzalloc(sizeof(struct list_head), GFP_KERNEL);
	if (!path)
		return ERR_PTR(-ENOMEM);

	INIT_LIST_HEAD(path);

	rc = _coresight_build_path(source, sink, path);
	if (rc) {
		kfree(path);
		return ERR_PTR(rc);
	}

	return path;
}

/**
 * coresight_release_path - release a previously built path.
 * @path:	the path to release.
 * Remove coresight path entry from source device
 *
 * Go through all the elements of a path and 1) removed it from the list and
 * 2) free the memory allocated for each node.
 */
void coresight_release_path(struct coresight_device *csdev,
			    struct list_head *path)
{
	struct coresight_node *nd, *next;

	if (csdev != NULL && csdev->node != NULL) {
		/* Remove path entry from source device */
		list_del(&csdev->node->link);
		kfree(csdev->node);
		csdev->node = NULL;
	}

	/* Free the path */
	list_for_each_entry_safe(nd, next, path, link) {
		csdev = nd->csdev;

		pm_runtime_put_sync(csdev->dev.parent);
		list_del(&nd->link);
		kfree(nd);
	}

	kfree(path);
	path = NULL;
}

/** coresight_validate_source - make sure a source has the right credentials
 *  @csdev:	the device structure for a source.
 *  @function:	the function this was called from.
 *
 * Assumes the coresight_mutex is held.
 */
static int coresight_validate_source(struct coresight_device *csdev,
				     const char *function)
{
	u32 type, subtype;

	type = csdev->type;
	subtype = csdev->subtype.source_subtype;

	if (type != CORESIGHT_DEV_TYPE_SOURCE) {
		dev_err(&csdev->dev, "wrong device type in %s\n", function);
		return -EINVAL;
	}

	if (subtype != CORESIGHT_DEV_SUBTYPE_SOURCE_PROC &&
	    subtype != CORESIGHT_DEV_SUBTYPE_SOURCE_SOFTWARE) {
		dev_err(&csdev->dev, "wrong device subtype in %s\n", function);
		return -EINVAL;
	}

	return 0;
}

int coresight_store_path(struct coresight_device *csdev, struct list_head *path)
{
	struct coresight_path *node;

	node = kzalloc(sizeof(struct coresight_path), GFP_KERNEL);
	if (!node)
		return -ENOMEM;

	node->path = path;
	list_add(&node->link, &cs_active_paths);

	csdev->node = node;

	return 0;
}

int coresight_enable(struct coresight_device *csdev)
{
	int ret = 0;
	struct coresight_device *sink;
	struct list_head *path;
	enum coresight_dev_subtype_source subtype;

	subtype = csdev->subtype.source_subtype;

	mutex_lock(&coresight_mutex);

	ret = coresight_validate_source(csdev, __func__);
	if (ret)
		goto out;

	if (csdev->enable) {
		/*
		 * There could be multiple applications driving the software
		 * source. So keep the refcount for each such user when the
		 * source is already enabled.
		 */
		if (subtype == CORESIGHT_DEV_SUBTYPE_SOURCE_SOFTWARE)
			atomic_inc(csdev->refcnt);
		goto out;
	}

	/*
	 * Search for a valid sink for this session but don't reset the
	 * "enable_sink" flag in sysFS.  Users get to do that explicitly.
	 */
	sink = coresight_get_enabled_sink(false);
	if (!sink) {
		ret = -EINVAL;
		goto out;
	}

	path = coresight_build_path(csdev, sink);
	if (IS_ERR(path)) {
		pr_err("building path(s) failed\n");
		ret = PTR_ERR(path);
		goto out;
	}

	ret = coresight_enable_path(path, CS_MODE_SYSFS);
	if (ret)
		goto err_path;

	ret = coresight_enable_source(csdev, CS_MODE_SYSFS);
	if (ret)
		goto err_source;

	ret = coresight_store_path(csdev, path);
	if (ret)
		goto err_source;

out:
	mutex_unlock(&coresight_mutex);
	return ret;

err_source:
	coresight_disable_path(path);

err_path:
	coresight_release_path(csdev, path);
	goto out;
}
EXPORT_SYMBOL(coresight_enable);

static void __coresight_disable(struct coresight_device *csdev)
{
	int  ret;

	ret = coresight_validate_source(csdev, __func__);
	if (ret)
		return;

	if (!csdev->enable || !coresight_disable_source(csdev))
		return;
<<<<<<< HEAD

	if (csdev->node == NULL)
		return;

	coresight_disable_path(csdev->node->path);
	coresight_release_path(csdev, csdev->node->path);
}

void coresight_disable(struct coresight_device *csdev)
{
	mutex_lock(&coresight_mutex);
	__coresight_disable(csdev);
	mutex_unlock(&coresight_mutex);
}
EXPORT_SYMBOL(coresight_disable);

=======

	if (csdev->node == NULL)
		return;

	coresight_disable_path(csdev->node->path);
	coresight_release_path(csdev, csdev->node->path);
}

void coresight_disable(struct coresight_device *csdev)
{
	mutex_lock(&coresight_mutex);
	__coresight_disable(csdev);
	mutex_unlock(&coresight_mutex);
}
EXPORT_SYMBOL(coresight_disable);

>>>>>>> 6a2de27b
void coresight_abort(void)
{
	if (!mutex_trylock(&coresight_mutex)) {
		pr_err("coresight: abort could not be processed\n");
		return;
	}
	if (!curr_sink)
		goto out;

	if (curr_sink->enable && sink_ops(curr_sink)->abort) {
		sink_ops(curr_sink)->abort(curr_sink);
		curr_sink->enable = false;
	}

out:
	mutex_unlock(&coresight_mutex);
}
EXPORT_SYMBOL(coresight_abort);


static ssize_t enable_sink_show(struct device *dev,
				struct device_attribute *attr, char *buf)
{
	struct coresight_device *csdev = to_coresight_device(dev);

	return scnprintf(buf, PAGE_SIZE, "%u\n", csdev->activated);
}

static ssize_t enable_sink_store(struct device *dev,
				 struct device_attribute *attr,
				 const char *buf, size_t size)
{
	int ret;
	unsigned long val;
	struct coresight_device *csdev = to_coresight_device(dev);

	ret = kstrtoul(buf, 10, &val);
	if (ret)
		return ret;

	if (val)
		csdev->activated = true;
	else
		csdev->activated = false;

	return size;

}
static DEVICE_ATTR_RW(enable_sink);

static ssize_t enable_source_show(struct device *dev,
				  struct device_attribute *attr, char *buf)
{
	struct coresight_device *csdev = to_coresight_device(dev);

	return scnprintf(buf, PAGE_SIZE, "%u\n", csdev->enable);
}

static ssize_t enable_source_store(struct device *dev,
				   struct device_attribute *attr,
				   const char *buf, size_t size)
{
	int ret = 0;
	unsigned long val;
	struct coresight_device *csdev = to_coresight_device(dev);

	ret = kstrtoul(buf, 10, &val);
	if (ret)
		return ret;

	if (val) {
		ret = coresight_enable(csdev);
		if (ret)
			return ret;
	} else {
		atomic_set(csdev->refcnt, 1);
		coresight_disable(csdev);
	}

	return size;
}
static DEVICE_ATTR_RW(enable_source);

static struct attribute *coresight_sink_attrs[] = {
	&dev_attr_enable_sink.attr,
	NULL,
};
ATTRIBUTE_GROUPS(coresight_sink);

static struct attribute *coresight_source_attrs[] = {
	&dev_attr_enable_source.attr,
	NULL,
};
ATTRIBUTE_GROUPS(coresight_source);

static struct device_type coresight_dev_type[] = {
	{
		.name = "none",
	},
	{
		.name = "sink",
		.groups = coresight_sink_groups,
	},
	{
		.name = "link",
	},
	{
		.name = "linksink",
		.groups = coresight_sink_groups,
	},
	{
		.name = "source",
		.groups = coresight_source_groups,
	},
};

static void coresight_device_release(struct device *dev)
{
	struct coresight_device *csdev = to_coresight_device(dev);

	kfree(csdev->conns);
	kfree(csdev->refcnt);
	kfree(csdev);
}

static int coresight_orphan_match(struct device *dev, void *data)
{
	int i;
	bool still_orphan = false;
	struct coresight_device *csdev, *i_csdev;
	struct coresight_connection *conn;

	csdev = data;
	i_csdev = to_coresight_device(dev);

	/* No need to check oneself */
	if (csdev == i_csdev)
		return 0;

	/* Move on to another component if no connection is orphan */
	if (!i_csdev->orphan)
		return 0;
	/*
	 * Circle throuch all the connection of that component.  If we find
	 * an orphan connection whose name matches @csdev, link it.
	 */
	for (i = 0; i < i_csdev->nr_outport; i++) {
		conn = &i_csdev->conns[i];

		/* We have found at least one orphan connection */
		if (conn->child_dev == NULL) {
			/* Does it match this newly added device? */
			if (conn->child_name &&
			    !strcmp(dev_name(&csdev->dev), conn->child_name)) {
				conn->child_dev = csdev;
			} else {
				/* This component still has an orphan */
				still_orphan = true;
			}
		}
	}

	i_csdev->orphan = still_orphan;

	/*
	 * Returning '0' ensures that all known component on the
	 * bus will be checked.
	 */
	return 0;
}

static void coresight_fixup_orphan_conns(struct coresight_device *csdev)
{
	/*
	 * No need to check for a return value as orphan connection(s)
	 * are hooked-up with each newly added component.
	 */
	bus_for_each_dev(&coresight_bustype, NULL,
			 csdev, coresight_orphan_match);
}


static int coresight_name_match(struct device *dev, void *data)
{
	char *to_match;
	struct coresight_device *i_csdev;

	to_match = data;
	i_csdev = to_coresight_device(dev);

	if (to_match && !strcmp(to_match, dev_name(&i_csdev->dev)))
		return 1;

	return 0;
}

static void coresight_fixup_device_conns(struct coresight_device *csdev)
{
	int i;
	struct device *dev = NULL;
	struct coresight_connection *conn;

	for (i = 0; i < csdev->nr_outport; i++) {
		conn = &csdev->conns[i];
		dev = bus_find_device(&coresight_bustype, NULL,
				      (void *)conn->child_name,
				      coresight_name_match);

		if (dev) {
			conn->child_dev = to_coresight_device(dev);
			/* and put reference from 'bus_find_device()' */
			put_device(dev);
		} else {
			csdev->orphan = true;
			conn->child_dev = NULL;
		}
	}
}

static int coresight_remove_match(struct device *dev, void *data)
{
	int i;
	struct coresight_device *csdev, *iterator;
	struct coresight_connection *conn;

	csdev = data;
	iterator = to_coresight_device(dev);

	/* No need to check oneself */
	if (csdev == iterator)
		return 0;

	/*
	 * Circle throuch all the connection of that component.  If we find
	 * a connection whose name matches @csdev, remove it.
	 */
	for (i = 0; i < iterator->nr_outport; i++) {
		conn = &iterator->conns[i];

		if (conn->child_dev == NULL)
			continue;

		if (!strcmp(dev_name(&csdev->dev), conn->child_name)) {
			iterator->orphan = true;
			conn->child_dev = NULL;
			/* No need to continue */
			break;
		}
	}

	/*
	 * Returning '0' ensures that all known component on the
	 * bus will be checked.
	 */
	return 0;
}

static void coresight_remove_conns(struct coresight_device *csdev)
{
	bus_for_each_dev(&coresight_bustype, NULL,
			 csdev, coresight_remove_match);
}

/**
 * coresight_timeout - loop until a bit has changed to a specific state.
 * @addr: base address of the area of interest.
 * @offset: address of a register, starting from @addr.
 * @position: the position of the bit of interest.
 * @value: the value the bit should have.
 *
 * Return: 0 as soon as the bit has taken the desired state or -EAGAIN if
 * TIMEOUT_US has elapsed, which ever happens first.
 */

int coresight_timeout(void __iomem *addr, u32 offset, int position, int value)
{
	int i;
	u32 val;

	for (i = TIMEOUT_US; i > 0; i--) {
		val = __raw_readl(addr + offset);
		/* waiting on the bit to go from 0 to 1 */
		if (value) {
			if (val & BIT(position))
				return 0;
		/* waiting on the bit to go from 1 to 0 */
		} else {
			if (!(val & BIT(position)))
				return 0;
		}

		/*
		 * Delay is arbitrary - the specification doesn't say how long
		 * we are expected to wait.  Extra check required to make sure
		 * we don't wait needlessly on the last iteration.
		 */
		if (i - 1)
			udelay(1);
	}

	return -EAGAIN;
}

static ssize_t reset_source_sink_store(struct bus_type *bus,
				       const char *buf, size_t size)
{
	int ret = 0;
	unsigned long val;
	struct coresight_path *cspath = NULL;
	struct coresight_path *cspath_next = NULL;
	struct coresight_device *csdev;

	ret = kstrtoul(buf, 10, &val);
	if (ret)
		return ret;

	mutex_lock(&coresight_mutex);

	list_for_each_entry_safe(cspath, cspath_next, &cs_active_paths, link) {
		csdev = coresight_get_source(cspath->path);
		if (!csdev)
			continue;
<<<<<<< HEAD
		atomic_set(csdev->refcnt, 1);
=======
>>>>>>> 6a2de27b
		__coresight_disable(csdev);
	}

	/* Reset all activated sinks */
	coresight_reset_all_sink();

	mutex_unlock(&coresight_mutex);
	return size;
}
static BUS_ATTR_WO(reset_source_sink);

static struct attribute *coresight_reset_source_sink_attrs[] = {
	&bus_attr_reset_source_sink.attr,
	NULL,
};
ATTRIBUTE_GROUPS(coresight_reset_source_sink);

struct bus_type coresight_bustype = {
	.name		= "coresight",
	.bus_groups	= coresight_reset_source_sink_groups,
};

static int __init coresight_init(void)
{
	return bus_register(&coresight_bustype);
}
postcore_initcall(coresight_init);

struct coresight_device *coresight_register(struct coresight_desc *desc)
{
	int i;
	int ret;
	int link_subtype;
	int nr_refcnts = 1;
	atomic_t *refcnts = NULL;
	struct coresight_device *csdev;
	struct coresight_connection *conns = NULL;
	struct clk *pclk;

	pclk = clk_get(desc->dev, "apb_pclk");
	if (!IS_ERR(pclk)) {
		ret = clk_set_rate(pclk, QDSS_CLK_LEVEL_DYNAMIC);
		if (ret)
			dev_err(desc->dev, "clk set rate failed\n");
	}

	csdev = kzalloc(sizeof(*csdev), GFP_KERNEL);
	if (!csdev) {
		ret = -ENOMEM;
		goto err_kzalloc_csdev;
	}

	if (desc->type == CORESIGHT_DEV_TYPE_LINK ||
	    desc->type == CORESIGHT_DEV_TYPE_LINKSINK) {
		link_subtype = desc->subtype.link_subtype;

		if (link_subtype == CORESIGHT_DEV_SUBTYPE_LINK_MERG)
			nr_refcnts = desc->pdata->nr_inport;
		else if (link_subtype == CORESIGHT_DEV_SUBTYPE_LINK_SPLIT)
			nr_refcnts = desc->pdata->nr_outport;
	}

	refcnts = kcalloc(nr_refcnts, sizeof(*refcnts), GFP_KERNEL);
	if (!refcnts) {
		ret = -ENOMEM;
		goto err_kzalloc_refcnts;
	}

	csdev->refcnt = refcnts;

	csdev->nr_inport = desc->pdata->nr_inport;
	csdev->nr_outport = desc->pdata->nr_outport;

	/* Initialise connections if there is at least one outport */
	if (csdev->nr_outport) {
		conns = kcalloc(csdev->nr_outport, sizeof(*conns), GFP_KERNEL);
		if (!conns) {
			ret = -ENOMEM;
			goto err_kzalloc_conns;
		}

		for (i = 0; i < csdev->nr_outport; i++) {
			conns[i].outport = desc->pdata->outports[i];
			conns[i].child_name = desc->pdata->child_names[i];
			conns[i].child_port = desc->pdata->child_ports[i];
		}
	}

	csdev->conns = conns;

	csdev->type = desc->type;
	csdev->subtype = desc->subtype;
	csdev->ops = desc->ops;
	csdev->orphan = false;

	csdev->dev.type = &coresight_dev_type[desc->type];
	csdev->dev.groups = desc->groups;
	csdev->dev.parent = desc->dev;
	csdev->dev.release = coresight_device_release;
	csdev->dev.bus = &coresight_bustype;
	dev_set_name(&csdev->dev, "%s", desc->pdata->name);

	ret = device_register(&csdev->dev);
	if (ret)
		goto err_device_register;

	mutex_lock(&coresight_mutex);

	coresight_fixup_device_conns(csdev);
	coresight_fixup_orphan_conns(csdev);

	mutex_unlock(&coresight_mutex);

	return csdev;

err_device_register:
	kfree(conns);
err_kzalloc_conns:
	kfree(refcnts);
err_kzalloc_refcnts:
	kfree(csdev);
err_kzalloc_csdev:
	return ERR_PTR(ret);
}
EXPORT_SYMBOL_GPL(coresight_register);

void coresight_unregister(struct coresight_device *csdev)
{
	/* Remove references of that device in the topology */
	coresight_remove_conns(csdev);
	device_unregister(&csdev->dev);
}
EXPORT_SYMBOL_GPL(coresight_unregister);<|MERGE_RESOLUTION|>--- conflicted
+++ resolved
@@ -724,7 +724,6 @@
 
 	if (!csdev->enable || !coresight_disable_source(csdev))
 		return;
-<<<<<<< HEAD
 
 	if (csdev->node == NULL)
 		return;
@@ -741,24 +740,6 @@
 }
 EXPORT_SYMBOL(coresight_disable);
 
-=======
-
-	if (csdev->node == NULL)
-		return;
-
-	coresight_disable_path(csdev->node->path);
-	coresight_release_path(csdev, csdev->node->path);
-}
-
-void coresight_disable(struct coresight_device *csdev)
-{
-	mutex_lock(&coresight_mutex);
-	__coresight_disable(csdev);
-	mutex_unlock(&coresight_mutex);
-}
-EXPORT_SYMBOL(coresight_disable);
-
->>>>>>> 6a2de27b
 void coresight_abort(void)
 {
 	if (!mutex_trylock(&coresight_mutex)) {
@@ -1081,10 +1062,7 @@
 		csdev = coresight_get_source(cspath->path);
 		if (!csdev)
 			continue;
-<<<<<<< HEAD
 		atomic_set(csdev->refcnt, 1);
-=======
->>>>>>> 6a2de27b
 		__coresight_disable(csdev);
 	}
 
