--- conflicted
+++ resolved
@@ -4873,41 +4873,10 @@
 		} else {
 			bio = first_bio;
 		}
-<<<<<<< HEAD
-		bio->bi_private = bbio;
-		bio->bi_private = merge_stripe_index_into_bio_private(
-				bio->bi_private, (unsigned int)dev_nr);
-		bio->bi_end_io = btrfs_end_bio;
-		bio->bi_sector = bbio->stripes[dev_nr].physical >> 9;
-		dev = bbio->stripes[dev_nr].dev;
-		if (dev && dev->bdev && (rw != WRITE || dev->writeable)) {
-#ifdef DEBUG
-			struct rcu_string *name;
-
-			rcu_read_lock();
-			name = rcu_dereference(dev->name);
-			pr_debug("btrfs_map_bio: rw %d, sector=%llu, dev=%lu "
-				 "(%s id %llu), size=%u\n", rw,
-				 (u64)bio->bi_sector, (u_long)dev->bdev->bd_dev,
-				 name->str, dev->devid, bio->bi_size);
-			rcu_read_unlock();
-#endif
-			bio->bi_bdev = dev->bdev;
-			if (async_submit)
-				schedule_bio(root, dev, rw, bio);
-			else
-				btrfsic_submit_bio(rw, bio);
-		} else {
-			bio->bi_bdev = root->fs_info->fs_devices->latest_bdev;
-			bio->bi_sector = logical >> 9;
-			bio_endio(bio, -EIO);
-		}
-=======
 
 		submit_stripe_bio(root, bbio, bio,
 				  bbio->stripes[dev_nr].physical, dev_nr, rw,
 				  async_submit);
->>>>>>> 213490b3
 		dev_nr++;
 	}
 	return 0;
