/* Copyright (c) 2018, The Linux Foundation. All rights reserved.
 *
 * This program is free software; you can redistribute it and/or modify
 * it under the terms of the GNU General Public License version 2 and
 * only version 2 as published by the Free Software Foundation.
 *
 * This program is distributed in the hope that it will be useful,
 * but WITHOUT ANY WARRANTY; without even the implied warranty of
 * MERCHANTABILITY or FITNESS FOR A PARTICULAR PURPOSE.  See the
 * GNU General Public License for more details.
 */

#include <dt-bindings/clock/qcom,gcc-sm8150.h>
#include <dt-bindings/msm/msm-bus-ids.h>
#include <dt-bindings/phy/qcom,sm8150-qmp-usb3.h>

&soc {
	/* Primary USB port related controller */
	usb0: ssusb@a600000 {
		compatible = "qcom,dwc-usb3-msm";
		reg = <0x0a600000 0x100000>;
		reg-names = "core_base";

		iommus = <&apps_smmu 0x140 0x0>;
		#address-cells = <1>;
		#size-cells = <1>;
		ranges;

		interrupts = <0 489 0>, <0 130 0>, <0 486 0>, <0 488 0>;
		interrupt-names = "dp_hs_phy_irq", "pwr_event_irq",
				"ss_phy_irq", "dm_hs_phy_irq";
		qcom,use-pdc-interrupts;

		USB3_GDSC-supply = <&usb30_prim_gdsc>;
		clocks = <&clock_gcc GCC_USB30_PRIM_MASTER_CLK>,
			<&clock_gcc GCC_CFG_NOC_USB3_PRIM_AXI_CLK>,
			<&clock_gcc GCC_AGGRE_USB3_PRIM_AXI_CLK>,
			<&clock_gcc GCC_USB30_PRIM_MOCK_UTMI_CLK>,
			<&clock_gcc GCC_USB30_PRIM_SLEEP_CLK>,
			/*
			 * GCC_USB3_SEC_CLKREF_CLK provides ref_clk for both
			 * USB instances. Hence GCC_USB3_PRIM_CLKREF_CLK is not
			 * used here.
			 */
			 <&clock_gcc GCC_USB3_SEC_CLKREF_CLK>;
		clock-names = "core_clk", "iface_clk", "bus_aggr_clk",
					"utmi_clk", "sleep_clk", "xo";

		resets = <&clock_gcc GCC_USB30_PRIM_BCR>;
		reset-names = "core_reset";

		qcom,core-clk-rate = <200000000>;
		qcom,core-clk-rate-hs = <66666667>;
		qcom,num-gsi-evt-buffs = <0x3>;
		qcom,dwc-usb3-msm-tx-fifo-size = <27696>;

		qcom,msm-bus,name = "usb0";
		qcom,msm-bus,num-cases = <3>;
		qcom,msm-bus,num-paths = <3>;
		qcom,msm-bus,vectors-KBps =
			/*  suspend vote */
			<MSM_BUS_MASTER_USB3 MSM_BUS_SLAVE_EBI_CH0 0 0>,
			<MSM_BUS_MASTER_USB3 MSM_BUS_SLAVE_IPA_CFG 0 0>,
			<MSM_BUS_MASTER_AMPSS_M0 MSM_BUS_SLAVE_USB3 0 0>,

			/*  nominal vote */
			<MSM_BUS_MASTER_USB3
				MSM_BUS_SLAVE_EBI_CH0 1000000 2500000>,
			<MSM_BUS_MASTER_USB3 MSM_BUS_SLAVE_IPA_CFG 0 2400>,
			<MSM_BUS_MASTER_AMPSS_M0 MSM_BUS_SLAVE_USB3 0 40000>,

			/*  svs vote */
			<MSM_BUS_MASTER_USB3
				MSM_BUS_SLAVE_EBI_CH0 240000 700000>,
			<MSM_BUS_MASTER_USB3 MSM_BUS_SLAVE_IPA_CFG 0 2400>,
			<MSM_BUS_MASTER_AMPSS_M0 MSM_BUS_SLAVE_USB3 0 40000>;

		dwc3@a600000 {
			compatible = "snps,dwc3";
			reg = <0x0a600000 0xcd00>;
			interrupts = <0 133 0>;
			usb-phy = <&usb2_phy0>, <&usb_qmp_dp_phy>;
			linux,sysdev_is_parent;
			snps,disable-clk-gating;
			snps,has-lpm-erratum;
			snps,hird-threshold = /bits/ 8 <0x10>;
			snps,usb3_lpm_capable;
			snps,ssp-u3-u0-quirk;
			snps,usb3-u1u2-disable;
			usb-core-id = <0>;
			tx-fifo-resize;
			maximum-speed = "super-speed-plus";
			dr_mode = "otg";
		};

		qcom,usbbam@a704000 {
			compatible = "qcom,usb-bam-msm";
			reg = <0xa704000 0x17000>;
			interrupts = <0 132 0>;

			qcom,usb-bam-fifo-baseaddr = <0x146bb000>;
			qcom,usb-bam-num-pipes = <4>;
			qcom,disable-clk-gating;
			qcom,usb-bam-override-threshold = <0x4001>;
			qcom,usb-bam-max-mbps-highspeed = <400>;
			qcom,usb-bam-max-mbps-superspeed = <3600>;
			qcom,reset-bam-on-connect;

			qcom,pipe0 {
				label = "ssusb-qdss-in-0";
				qcom,usb-bam-mem-type = <2>;
				qcom,dir = <1>;
				qcom,pipe-num = <0>;
				qcom,peer-bam = <0>;
				qcom,peer-bam-physical-address = <0x6064000>;
				qcom,src-bam-pipe-index = <0>;
				qcom,dst-bam-pipe-index = <0>;
				qcom,data-fifo-offset = <0x0>;
				qcom,data-fifo-size = <0x1800>;
				qcom,descriptor-fifo-offset = <0x1800>;
				qcom,descriptor-fifo-size = <0x800>;
			};
		};
	};

	/* Primary USB port related High Speed PHY */
	usb2_phy0: hsphy@88e2000 {
		compatible = "qcom,usb-hsphy-snps-femto";
		reg = <0x88e2000 0x110>;
		reg-names = "hsusb_phy_base";

		vdd-supply = <&pm8150_l5>;
		vdda18-supply = <&pm8150_l12>;
		vdda33-supply = <&pm8150_l2>;
		qcom,vdd-voltage-level = <0 880000 880000>;

		clocks = <&clock_rpmh RPMH_CXO_CLK>;
		clock-names = "ref_clk_src";

		resets = <&clock_gcc GCC_QUSB2PHY_PRIM_BCR>;
		reset-names = "phy_reset";
		qcom,param-override-seq = <0x43 0x70>;
	};

	/* Primary USB port related QMP USB DP Combo PHY */
	usb_qmp_dp_phy: ssphy@88e8000 {
		compatible = "qcom,usb-ssphy-qmp-dp-combo";
		reg = <0x88e8000 0x3000>;
		reg-names = "qmp_phy_base";

		vdd-supply = <&pm8150_l5>;
		qcom,vdd-voltage-level = <0 880000 880000>;
		core-supply = <&pm8150l_l3>;
		qcom,vbus-valid-override;
		qcom,link-training-reset;
		qcom,qmp-phy-init-seq =
		    /* <reg_offset, value, delay> */
		    <USB3_DP_QSERDES_COM_SSC_EN_CENTER 0x01 0
		     USB3_DP_QSERDES_COM_SSC_PER1 0x31 0
		     USB3_DP_QSERDES_COM_SSC_PER2 0x01 0
		     USB3_DP_QSERDES_COM_SSC_STEP_SIZE1_MODE0 0xde 0
		     USB3_DP_QSERDES_COM_SSC_STEP_SIZE2_MODE0 0x07 0
		     USB3_DP_QSERDES_COM_SSC_STEP_SIZE1_MODE1 0xde 0
		     USB3_DP_QSERDES_COM_SSC_STEP_SIZE2_MODE1 0x07 0
		     USB3_DP_QSERDES_COM_SYSCLK_BUF_ENABLE 0x0a 0
		     USB3_DP_QSERDES_COM_CP_CTRL_MODE0 0x06 0
		     USB3_DP_QSERDES_COM_CP_CTRL_MODE1 0x06 0
		     USB3_DP_QSERDES_COM_PLL_RCTRL_MODE0 0x16 0
		     USB3_DP_QSERDES_COM_PLL_RCTRL_MODE1 0x16 0
		     USB3_DP_QSERDES_COM_PLL_CCTRL_MODE0 0x36 0
		     USB3_DP_QSERDES_COM_PLL_CCTRL_MODE1 0x36 0
		     USB3_DP_QSERDES_COM_SYSCLK_EN_SEL 0x1a 0
		     USB3_DP_QSERDES_COM_LOCK_CMP_EN 0x04 0
		     USB3_DP_QSERDES_COM_LOCK_CMP1_MODE0 0x14 0
		     USB3_DP_QSERDES_COM_LOCK_CMP2_MODE0 0x34 0
		     USB3_DP_QSERDES_COM_LOCK_CMP1_MODE1 0x34 0
		     USB3_DP_QSERDES_COM_LOCK_CMP2_MODE1 0x82 0
		     USB3_DP_QSERDES_COM_DEC_START_MODE0 0x82 0
		     USB3_DP_QSERDES_COM_DEC_START_MODE1 0x82 0
		     USB3_DP_QSERDES_COM_DIV_FRAC_START1_MODE0 0xab 0
		     USB3_DP_QSERDES_COM_DIV_FRAC_START2_MODE0 0xea 0
		     USB3_DP_QSERDES_COM_DIV_FRAC_START3_MODE0 0x02 0
		     USB3_DP_QSERDES_COM_DIV_FRAC_START1_MODE1 0xab 0
		     USB3_DP_QSERDES_COM_DIV_FRAC_START2_MODE1 0xea 0
		     USB3_DP_QSERDES_COM_DIV_FRAC_START3_MODE1 0x02 0
		     USB3_DP_QSERDES_COM_VCO_TUNE1_MODE0 0x24 0
		     USB3_DP_QSERDES_COM_VCO_TUNE1_MODE1 0x24 0
		     USB3_DP_QSERDES_COM_VCO_TUNE2_MODE1 0x02 0
		     USB3_DP_QSERDES_COM_HSCLK_SEL 0x01 0
		     USB3_DP_QSERDES_COM_CORECLK_DIV_MODE1 0x08 0
		     USB3_DP_QSERDES_COM_SVS_MODE_CLK_SEL 0x5 0
		     USB3_DP_QSERDES_COM_BIN_VCOCAL_CMP_CODE1_MODE0 0xca 0
		     USB3_DP_QSERDES_COM_BIN_VCOCAL_CMP_CODE2_MODE0 0x1e 0
		     USB3_DP_QSERDES_COM_BIN_VCOCAL_CMP_CODE1_MODE1 0xca 0
		     USB3_DP_QSERDES_COM_BIN_VCOCAL_CMP_CODE2_MODE1 0x1e 0
		     USB3_DP_QSERDES_COM_BIN_VCOCAL_HSCLK_SEL 0x11 0
		     USB3_DP_QSERDES_COM_VCO_TUNE_MAP 0x02 0
		     USB3_DP_QSERDES_COM_CMN_IPTRIM 0x20 0
		     USB3_DP_QSERDES_TXA_LANE_MODE_1 0x05 0
		     USB3_DP_QSERDES_TXA_RCV_DETECT_LVL_2 0x12 0
		     USB3_DP_QSERDES_TXA_RES_CODE_LANE_TX 0xe4 0
		     USB3_DP_QSERDES_TXA_RES_CODE_LANE_RX 0xd0 0
		     USB3_DP_QSERDES_RXA_UCDR_SO_GAIN 0x04 0
		     USB3_DP_QSERDES_RXA_UCDR_FASTLOCK_FO_GAIN 0x2f 0
		     USB3_DP_QSERDES_RXA_UCDR_SO_SATURATION_AND_ENABLE 0x7f 0
		     USB3_DP_QSERDES_RXA_UCDR_FASTLOCK_COUNT_LOW 0xff 0
		     USB3_DP_QSERDES_RXA_UCDR_FASTLOCK_COUNT_HIGH 0x0f 0
		     USB3_DP_QSERDES_RXA_UCDR_PI_CONTROLS 0x99 0
		     USB3_DP_QSERDES_RXA_UCDR_SB2_THRESH1 0x04 0
		     USB3_DP_QSERDES_RXA_UCDR_SB2_THRESH2 0x08 0
		     USB3_DP_QSERDES_RXA_UCDR_SB2_GAIN1 0x05 0
		     USB3_DP_QSERDES_RXA_UCDR_SB2_GAIN2 0x05 0
		     USB3_DP_QSERDES_RXA_VGA_CAL_CNTRL1 0x54 0
		     USB3_DP_QSERDES_RXA_VGA_CAL_CNTRL2 0x08 0
		     USB3_DP_QSERDES_RXA_GM_CAL 0x1f 0
		     USB3_DP_QSERDES_RXA_RX_EQU_ADAPTOR_CNTRL2 0x0f 0
		     USB3_DP_QSERDES_RXA_RX_EQU_ADAPTOR_CNTRL3 0x4a 0
		     USB3_DP_QSERDES_RXA_RX_EQU_ADAPTOR_CNTRL4 0x0a 0
		     USB3_DP_QSERDES_RXA_RX_IDAC_TSETTLE_LOW 0xc0 0
		     USB3_DP_QSERDES_RXA_RX_IDAC_TSETTLE_HIGH 0x00 0
		     USB3_DP_QSERDES_RXA_RX_EQ_OFFSET_ADAPTOR_CNTRL1 0x77 0
		     USB3_DP_QSERDES_RXA_RX_OFFSET_ADAPTOR_CNTRL2 0x80 0
		     USB3_DP_QSERDES_RXA_SIGDET_CNTRL 0x04 0
		     USB3_DP_QSERDES_RXA_SIGDET_DEGLITCH_CNTRL 0x0e 0
		     USB3_DP_QSERDES_RXA_RX_MODE_00_LOW 0x3f 0
<<<<<<< HEAD
		     USB3_DP_QSERDES_RXA_RX_MODE_00_HIGH 0xbf 0
		     USB3_DP_QSERDES_RXA_RX_MODE_00_HIGH2 0x3f 0
		     USB3_DP_QSERDES_RXA_RX_MODE_00_HIGH3 0x3f 0
		     USB3_DP_QSERDES_RXA_RX_MODE_00_HIGH4 0x8a 0
=======
		     USB3_DP_QSERDES_RXA_RX_MODE_00_HIGH 0x7f 0
		     USB3_DP_QSERDES_RXA_RX_MODE_00_HIGH2 0x7f 0
		     USB3_DP_QSERDES_RXA_RX_MODE_00_HIGH3 0x3f 0
		     USB3_DP_QSERDES_RXA_RX_MODE_00_HIGH4 0xa4 0
>>>>>>> d8914c3a
		     USB3_DP_QSERDES_RXA_RX_MODE_01_LOW 0xdc 0
		     USB3_DP_QSERDES_RXA_RX_MODE_01_HIGH 0xdc 0
		     USB3_DP_QSERDES_RXA_RX_MODE_01_HIGH2 0x5c 0
		     USB3_DP_QSERDES_RXA_RX_MODE_01_HIGH3 0x0b 0
		     USB3_DP_QSERDES_RXA_RX_MODE_01_HIGH4 0xb3 0
		     USB3_DP_QSERDES_RXA_DFE_EN_TIMER 0x04 0
		     USB3_DP_QSERDES_RXA_DFE_CTLE_POST_CAL_OFFSET 0x30 0
		     USB3_DP_QSERDES_TXB_LANE_MODE_1 0x05 0
		     USB3_DP_QSERDES_TXB_RCV_DETECT_LVL_2 0x12 0
		     USB3_DP_QSERDES_TXB_RES_CODE_LANE_TX 0xe4 0
		     USB3_DP_QSERDES_TXB_RES_CODE_LANE_RX 0xd0 0
		     USB3_DP_QSERDES_RXB_UCDR_SO_GAIN 0x04 0
		     USB3_DP_QSERDES_RXB_UCDR_FASTLOCK_FO_GAIN 0x2f 0
		     USB3_DP_QSERDES_RXB_UCDR_SO_SATURATION_AND_ENABLE 0x7f 0
		     USB3_DP_QSERDES_RXB_UCDR_FASTLOCK_COUNT_LOW 0xff 0
		     USB3_DP_QSERDES_RXB_UCDR_FASTLOCK_COUNT_HIGH 0x0f 0
		     USB3_DP_QSERDES_RXB_UCDR_PI_CONTROLS 0x99 0
		     USB3_DP_QSERDES_RXB_UCDR_SB2_THRESH1 0x04 0
		     USB3_DP_QSERDES_RXB_UCDR_SB2_THRESH2 0x08 0
		     USB3_DP_QSERDES_RXB_UCDR_SB2_GAIN1 0x05 0
		     USB3_DP_QSERDES_RXB_UCDR_SB2_GAIN2 0x05 0
		     USB3_DP_QSERDES_RXB_VGA_CAL_CNTRL1 0x54 0
		     USB3_DP_QSERDES_RXB_VGA_CAL_CNTRL2 0x08 0
		     USB3_DP_QSERDES_RXB_GM_CAL 0x1f 0
		     USB3_DP_QSERDES_RXB_RX_EQU_ADAPTOR_CNTRL2 0x0f 0
		     USB3_DP_QSERDES_RXB_RX_EQU_ADAPTOR_CNTRL3 0x4a 0
		     USB3_DP_QSERDES_RXB_RX_EQU_ADAPTOR_CNTRL4 0x0a 0
		     USB3_DP_QSERDES_RXB_RX_IDAC_TSETTLE_LOW 0xc0 0
		     USB3_DP_QSERDES_RXB_RX_IDAC_TSETTLE_HIGH 0x00 0
		     USB3_DP_QSERDES_RXB_RX_EQ_OFFSET_ADAPTOR_CNTRL1 0x77 0
		     USB3_DP_QSERDES_RXB_RX_OFFSET_ADAPTOR_CNTRL2 0x80 0
		     USB3_DP_QSERDES_RXB_SIGDET_CNTRL 0x04 0
		     USB3_DP_QSERDES_RXB_SIGDET_DEGLITCH_CNTRL 0x0e 0
		     USB3_DP_QSERDES_RXB_RX_MODE_00_LOW 0x3f 0
<<<<<<< HEAD
		     USB3_DP_QSERDES_RXB_RX_MODE_00_HIGH 0xbf 0
		     USB3_DP_QSERDES_RXB_RX_MODE_00_HIGH2 0x3f 0
		     USB3_DP_QSERDES_RXB_RX_MODE_00_HIGH3 0x3f 0
		     USB3_DP_QSERDES_RXB_RX_MODE_00_HIGH4 0x8a 0
=======
		     USB3_DP_QSERDES_RXB_RX_MODE_00_HIGH 0x7f 0
		     USB3_DP_QSERDES_RXB_RX_MODE_00_HIGH2 0x7f 0
		     USB3_DP_QSERDES_RXB_RX_MODE_00_HIGH3 0x3f 0
		     USB3_DP_QSERDES_RXB_RX_MODE_00_HIGH4 0xa4 0
>>>>>>> d8914c3a
		     USB3_DP_QSERDES_RXB_RX_MODE_01_LOW 0xdc 0
		     USB3_DP_QSERDES_RXB_RX_MODE_01_HIGH 0xdc 0
		     USB3_DP_QSERDES_RXB_RX_MODE_01_HIGH2 0x5c 0
		     USB3_DP_QSERDES_RXB_RX_MODE_01_HIGH3 0x0b 0
		     USB3_DP_QSERDES_RXB_RX_MODE_01_HIGH4 0xb3 0
		     USB3_DP_QSERDES_RXB_DFE_EN_TIMER 0x04 0
		     USB3_DP_QSERDES_RXB_DFE_CTLE_POST_CAL_OFFSET 0x30 0
		     USB3_DP_PCS_LOCK_DETECT_CONFIG1 0xd0 0
		     USB3_DP_PCS_LOCK_DETECT_CONFIG2 0x17 0
		     USB3_DP_PCS_LOCK_DETECT_CONFIG3 0x20 0
		     USB3_DP_PCS_RX_SIGDET_LVL 0xaa 0
		     USB3_DP_PCS_ALIGN_DETECT_CONFIG1 0x88 0
		     USB3_DP_PCS_ALIGN_DETECT_CONFIG2 0x13 0
		     USB3_DP_PCS_EQ_CONFIG1 0x0d 0
		     USB3_DP_PCS_USB3_LFPS_DET_HIGH_COUNT_VAL 0xf8 0
		     USB3_DP_PCS_USB3_RXEQTRAINING_DFE_TIME_S2 0x07 0
<<<<<<< HEAD
=======
		     USB3_DP_PCS_EQ_CONFIG5 0x52 0
>>>>>>> d8914c3a
		     0xffffffff 0xffffffff 0x00>;

		qcom,qmp-phy-reg-offset =
			<USB3_DP_PCS_PCS_STATUS1
			 USB3_DP_PCS_USB3_AUTONOMOUS_MODE_CTRL
			 USB3_DP_PCS_USB3_LFPS_RXTERM_IRQ_CLEAR
			 USB3_DP_PCS_POWER_DOWN_CONTROL
			 USB3_DP_PCS_SW_RESET
			 USB3_DP_PCS_START_CONTROL
			 0x2a18 /* USB3_DP_DP_PHY_PD_CTL */
			 USB3_DP_COM_POWER_DOWN_CTRL
			 USB3_DP_COM_SW_RESET
			 USB3_DP_COM_RESET_OVRD_CTRL
			 USB3_DP_COM_PHY_MODE_CTRL
			 USB3_DP_COM_TYPEC_CTRL
			 USB3_DP_COM_SWI_CTRL
			 USB3_DP_PCS_CLAMP_ENABLE
			 USB3_DP_PCS_PCS_STATUS2
			 USB3_DP_PCS_INSIG_SW_CTRL3
			 USB3_DP_PCS_INSIG_MX_CTRL3>;

		clocks = <&clock_gcc GCC_USB3_PRIM_PHY_AUX_CLK>,
			<&clock_gcc GCC_USB3_PRIM_PHY_PIPE_CLK>,
			<&clock_rpmh RPMH_CXO_CLK>,
			<&clock_gcc GCC_USB3_PRIM_CLKREF_CLK>,
			<&clock_gcc GCC_USB3_PRIM_PHY_COM_AUX_CLK>;
		clock-names = "aux_clk", "pipe_clk", "ref_clk_src",
				"ref_clk", "com_aux_clk";

		resets = <&clock_gcc GCC_USB3_DP_PHY_PRIM_BCR>,
			<&clock_gcc GCC_USB3_PHY_PRIM_BCR>;
		reset-names = "global_phy_reset", "phy_reset";
	};

	usb_audio_qmi_dev {
		compatible = "qcom,usb-audio-qmi-dev";
		iommus = <&apps_smmu 0x1b2f 0x0>;
		qcom,usb-audio-stream-id = <0xf>;
		qcom,usb-audio-intr-num = <2>;
	};

	usb_nop_phy: usb_nop_phy {
		compatible = "usb-nop-xceiv";
	};

	/* Secondary USB port related controller */
	usb1: ssusb@a800000 {
		compatible = "qcom,dwc-usb3-msm";
		reg = <0x0a800000 0x100000>;
		reg-names = "core_base";

		iommus = <&apps_smmu 0x160 0x0>;
		qcom,smmu-s1-bypass;
		#address-cells = <1>;
		#size-cells = <1>;
		ranges;

		interrupts = <0 491 0>, <0 135 0>, <0 487 0>, <0 490 0>;
		interrupt-names = "dp_hs_phy_irq", "pwr_event_irq",
				"ss_phy_irq", "dm_hs_phy_irq";
		qcom,use-pdc-interrupts;

		USB3_GDSC-supply = <&usb30_sec_gdsc>;
		clocks = <&clock_gcc GCC_USB30_SEC_MASTER_CLK>,
			<&clock_gcc GCC_CFG_NOC_USB3_SEC_AXI_CLK>,
			<&clock_gcc GCC_AGGRE_USB3_SEC_AXI_CLK>,
			<&clock_gcc GCC_USB30_SEC_MOCK_UTMI_CLK>,
			<&clock_gcc GCC_USB30_SEC_SLEEP_CLK>,
			 <&clock_gcc GCC_USB3_SEC_CLKREF_CLK>;
		clock-names = "core_clk", "iface_clk", "bus_aggr_clk",
					"utmi_clk", "sleep_clk", "xo";

		resets = <&clock_gcc GCC_USB30_SEC_BCR>;
		reset-names = "core_reset";

		qcom,core-clk-rate = <200000000>;
		qcom,core-clk-rate-hs = <66666667>;
		qcom,num-gsi-evt-buffs = <0x3>;
		qcom,dwc-usb3-msm-tx-fifo-size = <27696>;
		qcom,charging-disabled;

		qcom,msm-bus,name = "usb1";
		qcom,msm-bus,num-cases = <3>;
		qcom,msm-bus,num-paths = <3>;
		qcom,msm-bus,vectors-KBps =
			/*  suspend vote */
			<MSM_BUS_MASTER_USB3_1 MSM_BUS_SLAVE_EBI_CH0 0 0>,
			<MSM_BUS_MASTER_USB3_1 MSM_BUS_SLAVE_IPA_CFG 0 0>,
			<MSM_BUS_MASTER_AMPSS_M0 MSM_BUS_SLAVE_USB3_1 0 0>,

			/*  nominal vote */
			<MSM_BUS_MASTER_USB3_1
				MSM_BUS_SLAVE_EBI_CH0 1000000 2500000>,
			<MSM_BUS_MASTER_USB3_1 MSM_BUS_SLAVE_IPA_CFG 0 2400>,
			<MSM_BUS_MASTER_AMPSS_M0 MSM_BUS_SLAVE_USB3_1 0 40000>,

			/*  svs vote */
			<MSM_BUS_MASTER_USB3_1
				MSM_BUS_SLAVE_EBI_CH0 240000 700000>,
			<MSM_BUS_MASTER_USB3_1 MSM_BUS_SLAVE_IPA_CFG 0 2400>,
			<MSM_BUS_MASTER_AMPSS_M0 MSM_BUS_SLAVE_USB3_1 0 40000>;

		status = "disabled";

		dwc3@a800000 {
			compatible = "snps,dwc3";
			reg = <0x0a800000 0xcd00>;
			interrupts = <0 138 0>;
			usb-phy = <&usb2_phy1>, <&usb_qmp_phy>;
			linux,sysdev_is_parent;
			snps,disable-clk-gating;
			snps,has-lpm-erratum;
			snps,hird-threshold = /bits/ 8 <0x10>;
			snps,usb3_lpm_capable;
			usb-core-id = <0>;
			maximum-speed = "super-speed";
			dr_mode = "otg";
		};
	};

	/* Primary USB port related High Speed PHY */
	usb2_phy1: hsphy@88e3000 {
		compatible = "qcom,usb-hsphy-snps-femto";
		reg = <0x88e3000 0x110>;
		reg-names = "hsusb_phy_base";

		vdd-supply = <&pm8150_l5>;
		vdda18-supply = <&pm8150_l12>;
		vdda33-supply = <&pm8150_l2>;
		qcom,vdd-voltage-level = <0 880000 880000>;

		clocks = <&clock_rpmh RPMH_CXO_CLK>;
		clock-names = "ref_clk_src";

		resets = <&clock_gcc GCC_QUSB2PHY_SEC_BCR>;
		reset-names = "phy_reset";

		status = "disabled";
	};

	/* Secondary USB port related QMP PHY */
	usb_qmp_phy: ssphy@88eb000 {
		compatible = "qcom,usb-ssphy-qmp-v2";
		reg = <0x88eb000 0x1000>,
		    <0x088eb88c 0x4>;
		reg-names = "qmp_phy_base",
			"pcs_clamp_enable_reg";

		vdd-supply = <&pm8150_l5>;
		qcom,vdd-voltage-level = <0 880000 880000>;
		core-supply = <&pm8150l_l3>;
		qcom,vbus-valid-override;
		qcom,qmp-phy-init-seq =
		    /* <reg_offset, value, delay> */
		    <USB3_UNI_QSERDES_COM_SYSCLK_EN_SEL 0x1a 0
		     USB3_UNI_QSERDES_COM_BIN_VCOCAL_HSCLK_SEL 0x11 0
		     USB3_UNI_QSERDES_COM_HSCLK_SEL 0x01 0
		     USB3_UNI_QSERDES_COM_DEC_START_MODE0 0x82 0
		     USB3_UNI_QSERDES_COM_DIV_FRAC_START1_MODE0 0xab 0
		     USB3_UNI_QSERDES_COM_DIV_FRAC_START2_MODE0 0xea 0
		     USB3_UNI_QSERDES_COM_DIV_FRAC_START3_MODE0 0x02 0
		     USB3_UNI_QSERDES_COM_BIN_VCOCAL_CMP_CODE1_MODE0 0xca 0
		     USB3_UNI_QSERDES_COM_BIN_VCOCAL_CMP_CODE2_MODE0 0x1e 0
		     USB3_UNI_QSERDES_COM_CP_CTRL_MODE0 0x06 0
		     USB3_UNI_QSERDES_COM_PLL_RCTRL_MODE0 0x16 0
		     USB3_UNI_QSERDES_COM_PLL_CCTRL_MODE0 0x36 0
		     USB3_UNI_QSERDES_COM_VCO_TUNE1_MODE0 0x24 0
		     USB3_UNI_QSERDES_COM_LOCK_CMP2_MODE0 0x34 0
		     USB3_UNI_QSERDES_COM_LOCK_CMP1_MODE0 0x14 0
		     USB3_UNI_QSERDES_COM_LOCK_CMP_EN 0x04 0
		     USB3_UNI_QSERDES_COM_SYSCLK_BUF_ENABLE 0x0a 0
		     USB3_UNI_QSERDES_COM_VCO_TUNE2_MODE1 0x02 0
		     USB3_UNI_QSERDES_COM_VCO_TUNE1_MODE1 0x24 0
		     USB3_UNI_QSERDES_COM_CORECLK_DIV_MODE1 0x08 0
		     USB3_UNI_QSERDES_COM_DEC_START_MODE1 0x82 0
		     USB3_UNI_QSERDES_COM_DIV_FRAC_START1_MODE1 0xab 0
		     USB3_UNI_QSERDES_COM_DIV_FRAC_START2_MODE1 0xea 0
		     USB3_UNI_QSERDES_COM_DIV_FRAC_START3_MODE1 0x02 0
		     USB3_UNI_QSERDES_COM_LOCK_CMP2_MODE1 0x82 0
		     USB3_UNI_QSERDES_COM_LOCK_CMP1_MODE1 0x34 0
		     USB3_UNI_QSERDES_COM_CP_CTRL_MODE1 0x06 0
		     USB3_UNI_QSERDES_COM_PLL_RCTRL_MODE1 0x16 0
		     USB3_UNI_QSERDES_COM_PLL_CCTRL_MODE1 0x36 0
		     USB3_UNI_QSERDES_COM_BIN_VCOCAL_CMP_CODE1_MODE1 0xca 0
		     USB3_UNI_QSERDES_COM_BIN_VCOCAL_CMP_CODE2_MODE1 0x1e 0
		     USB3_UNI_QSERDES_COM_SSC_EN_CENTER 0x01 0
		     USB3_UNI_QSERDES_COM_SSC_PER1 0x31 0
		     USB3_UNI_QSERDES_COM_SSC_PER2 0x01 0
		     USB3_UNI_QSERDES_COM_SSC_STEP_SIZE1_MODE1 0xde 0
		     USB3_UNI_QSERDES_COM_SSC_STEP_SIZE2_MODE1 0x07 0
		     USB3_UNI_QSERDES_COM_SSC_STEP_SIZE1_MODE0 0xde 0
		     USB3_UNI_QSERDES_COM_SSC_STEP_SIZE2_MODE0 0x07 0
		     USB3_UNI_QSERDES_COM_VCO_TUNE_MAP 0x02 0
		     USB3_UNI_QSERDES_COM_CMN_IPTRIM 0x20 0
		     USB3_UNI_QSERDES_RX_RX_MODE_00_HIGH4 0x8a 0
		     USB3_UNI_QSERDES_RX_RX_MODE_00_HIGH3 0x3f 0
		     USB3_UNI_QSERDES_RX_RX_MODE_00_HIGH2 0x3f 0
		     USB3_UNI_QSERDES_RX_RX_MODE_00_HIGH 0xbf 0
		     USB3_UNI_QSERDES_RX_RX_MODE_00_LOW 0x3f 0
		     USB3_UNI_QSERDES_RX_RX_MODE_01_HIGH4 0xb3 0
		     USB3_UNI_QSERDES_RX_RX_MODE_01_HIGH3 0x0b 0
		     USB3_UNI_QSERDES_RX_RX_MODE_01_HIGH2 0x5c 0
		     USB3_UNI_QSERDES_RX_RX_MODE_01_HIGH 0xdc 0
		     USB3_UNI_QSERDES_RX_RX_MODE_01_LOW 0xdc 0
		     USB3_UNI_QSERDES_RX_UCDR_PI_CONTROLS 0x99 0
		     USB3_UNI_QSERDES_RX_UCDR_SB2_THRESH1 0x04 0
		     USB3_UNI_QSERDES_RX_UCDR_SB2_THRESH2 0x08 0
		     USB3_UNI_QSERDES_RX_UCDR_SB2_GAIN1 0x05 0
		     USB3_UNI_QSERDES_RX_UCDR_SB2_GAIN2 0x05 0
		     USB3_UNI_QSERDES_RX_UCDR_FASTLOCK_FO_GAIN 0x2f 0
		     USB3_UNI_QSERDES_RX_UCDR_FASTLOCK_COUNT_LOW 0xff 0
		     USB3_UNI_QSERDES_RX_UCDR_FASTLOCK_COUNT_HIGH 0x0f 0
		     USB3_UNI_QSERDES_RX_UCDR_SO_SATURATION_AND_ENABLE 0x7f 0
		     USB3_UNI_QSERDES_RX_VGA_CAL_CNTRL1 0x54 0
		     USB3_UNI_QSERDES_RX_VGA_CAL_CNTRL2 0x08 0
		     USB3_UNI_QSERDES_RX_GM_CAL 0x1f 0
		     USB3_UNI_QSERDES_RX_RX_EQU_ADAPTOR_CNTRL2 0x0f 0
		     USB3_UNI_QSERDES_RX_RX_EQU_ADAPTOR_CNTRL3 0x4a 0
		     USB3_UNI_QSERDES_RX_RX_EQU_ADAPTOR_CNTRL4 0x0a 0
		     USB3_UNI_QSERDES_RX_DFE_EN_TIMER 0x04 0
		     USB3_UNI_QSERDES_RX_RX_EQ_OFFSET_ADAPTOR_CNTRL1 0x77 0
		     USB3_UNI_QSERDES_RX_RX_OFFSET_ADAPTOR_CNTRL2 0x80 0
		     USB3_UNI_QSERDES_RX_SIGDET_CNTRL 0x04 0
		     USB3_UNI_QSERDES_RX_SIGDET_DEGLITCH_CNTRL 0x0e 0
		     USB3_UNI_QSERDES_RX_RX_IDAC_TSETTLE_HIGH 0x00 0
		     USB3_UNI_QSERDES_RX_RX_IDAC_TSETTLE_LOW 0xc0 0
		     USB3_UNI_QSERDES_RX_DFE_CTLE_POST_CAL_OFFSET 0x30 0
		     USB3_UNI_QSERDES_RX_UCDR_SO_GAIN 0x04 0
		     USB3_UNI_QSERDES_TX_RCV_DETECT_LVL_2 0x12 0
		     USB3_UNI_QSERDES_TX_LANE_MODE_1 0x05 0
		     USB3_UNI_QSERDES_TX_RES_CODE_LANE_TX 0xe4 0
		     USB3_UNI_QSERDES_TX_RES_CODE_LANE_RX 0xd0 0
		     USB3_UNI_PCS_LOCK_DETECT_CONFIG1 0xd0 0
		     USB3_UNI_PCS_LOCK_DETECT_CONFIG2 0x17 0
		     USB3_UNI_PCS_LOCK_DETECT_CONFIG3 0x20 0
		     USB3_UNI_PCS_RCVR_DTCT_DLY_P1U2_L 0xe7 0
		     USB3_UNI_PCS_RCVR_DTCT_DLY_P1U2_H 0x03 0
		     USB3_UNI_PCS_RX_SIGDET_LVL 0xaa 0
		     USB3_UNI_PCS_USB3_RXEQTRAINING_DFE_TIME_S2 0x07 0
		     USB3_UNI_PCS_USB3_LFPS_DET_HIGH_COUNT_VAL 0xf8 0
		     USB3_UNI_PCS_ALIGN_DETECT_CONFIG1 0x88 0
		     USB3_UNI_PCS_ALIGN_DETECT_CONFIG2 0x13 0
		     USB3_UNI_PCS_EQ_CONFIG1 0x0d 0
		     USB3_UNI_PCS_REFGEN_REQ_CONFIG1 0x21 0
		     USB3_UNI_PCS_PCS_TX_RX_CONFIG 0x08 0
		     0xffffffff 0xffffffff 0x00>;

		qcom,qmp-phy-reg-offset =
				<USB3_UNI_PCS_PCS_STATUS1
				 USB3_UNI_PCS_USB3_AUTONOMOUS_MODE_CTRL
				 USB3_UNI_PCS_USB3_LFPS_RXTERM_IRQ_CLEAR
				 USB3_UNI_PCS_POWER_DOWN_CONTROL
				 USB3_UNI_PCS_SW_RESET
				 USB3_UNI_PCS_START_CONTROL>;

		clocks = <&clock_gcc GCC_USB3_SEC_PHY_AUX_CLK>,
			 <&clock_gcc GCC_USB3_SEC_PHY_PIPE_CLK>,
			 <&clock_rpmh RPMH_CXO_CLK>,
			 <&clock_gcc GCC_USB3_SEC_CLKREF_CLK>,
			 <&clock_gcc GCC_USB3_SEC_PHY_COM_AUX_CLK>;
		clock-names = "aux_clk", "pipe_clk", "ref_clk_src",
				"ref_clk", "com_aux_clk";

		resets = <&clock_gcc GCC_USB3_PHY_SEC_BCR>,
			<&clock_gcc GCC_USB3PHY_PHY_SEC_BCR>;
		reset-names = "phy_reset", "phy_phy_reset";

		status = "disabled";
	};
};<|MERGE_RESOLUTION|>--- conflicted
+++ resolved
@@ -223,17 +223,10 @@
 		     USB3_DP_QSERDES_RXA_SIGDET_CNTRL 0x04 0
 		     USB3_DP_QSERDES_RXA_SIGDET_DEGLITCH_CNTRL 0x0e 0
 		     USB3_DP_QSERDES_RXA_RX_MODE_00_LOW 0x3f 0
-<<<<<<< HEAD
-		     USB3_DP_QSERDES_RXA_RX_MODE_00_HIGH 0xbf 0
-		     USB3_DP_QSERDES_RXA_RX_MODE_00_HIGH2 0x3f 0
-		     USB3_DP_QSERDES_RXA_RX_MODE_00_HIGH3 0x3f 0
-		     USB3_DP_QSERDES_RXA_RX_MODE_00_HIGH4 0x8a 0
-=======
 		     USB3_DP_QSERDES_RXA_RX_MODE_00_HIGH 0x7f 0
 		     USB3_DP_QSERDES_RXA_RX_MODE_00_HIGH2 0x7f 0
 		     USB3_DP_QSERDES_RXA_RX_MODE_00_HIGH3 0x3f 0
 		     USB3_DP_QSERDES_RXA_RX_MODE_00_HIGH4 0xa4 0
->>>>>>> d8914c3a
 		     USB3_DP_QSERDES_RXA_RX_MODE_01_LOW 0xdc 0
 		     USB3_DP_QSERDES_RXA_RX_MODE_01_HIGH 0xdc 0
 		     USB3_DP_QSERDES_RXA_RX_MODE_01_HIGH2 0x5c 0
@@ -268,17 +261,10 @@
 		     USB3_DP_QSERDES_RXB_SIGDET_CNTRL 0x04 0
 		     USB3_DP_QSERDES_RXB_SIGDET_DEGLITCH_CNTRL 0x0e 0
 		     USB3_DP_QSERDES_RXB_RX_MODE_00_LOW 0x3f 0
-<<<<<<< HEAD
-		     USB3_DP_QSERDES_RXB_RX_MODE_00_HIGH 0xbf 0
-		     USB3_DP_QSERDES_RXB_RX_MODE_00_HIGH2 0x3f 0
-		     USB3_DP_QSERDES_RXB_RX_MODE_00_HIGH3 0x3f 0
-		     USB3_DP_QSERDES_RXB_RX_MODE_00_HIGH4 0x8a 0
-=======
 		     USB3_DP_QSERDES_RXB_RX_MODE_00_HIGH 0x7f 0
 		     USB3_DP_QSERDES_RXB_RX_MODE_00_HIGH2 0x7f 0
 		     USB3_DP_QSERDES_RXB_RX_MODE_00_HIGH3 0x3f 0
 		     USB3_DP_QSERDES_RXB_RX_MODE_00_HIGH4 0xa4 0
->>>>>>> d8914c3a
 		     USB3_DP_QSERDES_RXB_RX_MODE_01_LOW 0xdc 0
 		     USB3_DP_QSERDES_RXB_RX_MODE_01_HIGH 0xdc 0
 		     USB3_DP_QSERDES_RXB_RX_MODE_01_HIGH2 0x5c 0
@@ -295,10 +281,7 @@
 		     USB3_DP_PCS_EQ_CONFIG1 0x0d 0
 		     USB3_DP_PCS_USB3_LFPS_DET_HIGH_COUNT_VAL 0xf8 0
 		     USB3_DP_PCS_USB3_RXEQTRAINING_DFE_TIME_S2 0x07 0
-<<<<<<< HEAD
-=======
 		     USB3_DP_PCS_EQ_CONFIG5 0x52 0
->>>>>>> d8914c3a
 		     0xffffffff 0xffffffff 0x00>;
 
 		qcom,qmp-phy-reg-offset =
