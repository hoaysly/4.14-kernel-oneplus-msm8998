--- conflicted
+++ resolved
@@ -1510,8 +1510,6 @@
 &usb3 {
 	extcon = <&usb3_extcon>;
 };
-<<<<<<< HEAD
-=======
 
 &soc {
 	gpio_keys {
@@ -1561,5 +1559,4 @@
 			linux,can-disable;
 		};
 	};
-};
->>>>>>> 871eac76
+};