--- conflicted
+++ resolved
@@ -88,11 +88,8 @@
 
 &usb2_phy1 {
 	status = "disabled";
-<<<<<<< HEAD
-=======
 };
 
 &qnand_1 {
 	status = "ok";
->>>>>>> 0482853e
 };